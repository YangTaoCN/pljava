/*
 * Copyright (c) 2004-2016 Tada AB and other contributors, as listed below.
 *
 * All rights reserved. This program and the accompanying materials
 * are made available under the terms of the The BSD 3-Clause License
 * which accompanies this distribution, and is available at
 * http://opensource.org/licenses/BSD-3-Clause
 *
 * Contributors:
 *   Tada AB
 *   Purdue University
 */
package org.postgresql.pljava.sqlgen;

import java.io.IOException;

import java.lang.annotation.Annotation;

import java.lang.reflect.Array;
import java.lang.reflect.Field;
import java.lang.reflect.InvocationTargetException;

import java.math.BigDecimal;
import java.math.BigInteger;

import java.sql.ResultSet;
import java.sql.SQLData;
import java.sql.SQLInput;
import java.sql.SQLOutput;
import java.sql.Time;
import java.sql.Timestamp;

import java.text.BreakIterator;

import java.util.AbstractMap;
import java.util.ArrayList;
import java.util.Arrays;
import java.util.Collection;
import java.util.Collections;
import java.util.Comparator;
import java.util.HashMap;
import java.util.HashSet;
import java.util.Iterator;
import java.util.LinkedList;
import java.util.List;
import java.util.Locale;
import java.util.Map;
import java.util.NoSuchElementException;
import java.util.PriorityQueue;
import java.util.Queue;
import java.util.Set;

import java.util.regex.Pattern;

import javax.annotation.processing.*;

import javax.lang.model.SourceVersion;

import javax.lang.model.element.AnnotationMirror;
import javax.lang.model.element.AnnotationValue;
import javax.lang.model.element.Element;
import javax.lang.model.element.ElementKind;
import javax.lang.model.element.ExecutableElement;
import javax.lang.model.element.Modifier;
import javax.lang.model.element.NestingKind;
import javax.lang.model.element.Name;
import javax.lang.model.element.TypeElement;
import javax.lang.model.element.VariableElement;

import javax.lang.model.type.ArrayType;
import javax.lang.model.type.DeclaredType;
import javax.lang.model.type.ExecutableType;
import javax.lang.model.type.NoType;
import javax.lang.model.type.PrimitiveType;
import javax.lang.model.type.TypeKind;
import javax.lang.model.type.TypeMirror;

import javax.lang.model.util.Elements;
import javax.lang.model.util.Types;

import static javax.lang.model.util.ElementFilter.constructorsIn;
import static javax.lang.model.util.ElementFilter.methodsIn;

import static javax.tools.Diagnostic.Kind;

import org.postgresql.pljava.ResultSetHandle;
import org.postgresql.pljava.ResultSetProvider;
import org.postgresql.pljava.TriggerData;

import org.postgresql.pljava.annotation.Function;
import org.postgresql.pljava.annotation.SQLAction;
import org.postgresql.pljava.annotation.SQLActions;
import org.postgresql.pljava.annotation.SQLType;
import org.postgresql.pljava.annotation.Trigger;
import org.postgresql.pljava.annotation.BaseUDT;
import org.postgresql.pljava.annotation.MappedUDT;

/**
 * Annotation processor invoked by the annotations framework in javac for
 * annotations of type org.postgresql.pljava.annotation.*.
 *
 * Simply forwards to a DDRProcessorImpl instance that is not constructed
 * until the framework calls init (since there is nothing useful for the
 * constructor to do until then).
 *
 * @author Thomas Hallgren - pre-Java6 version
 * @author Chapman Flack (Purdue Mathematics) - update to Java6,
 * add SQLType/SQLAction, polishing
 */
@SupportedAnnotationTypes({"org.postgresql.pljava.annotation.*"})
@SupportedOptions
({
  "ddr.reproducible",    // default true
  "ddr.name.trusted",    // default "java"
  "ddr.name.untrusted",  // default "javaU"
  "ddr.implementor",     // implementor when not annotated, default "PostgreSQL"
  "ddr.output"           // name of ddr file to write
})
@SupportedSourceVersion(SourceVersion.RELEASE_6)
public class DDRProcessor extends AbstractProcessor
{
	private DDRProcessorImpl impl;
	
	@Override
	public void init( ProcessingEnvironment processingEnv)
	{
		super.init( processingEnv);
		impl = new DDRProcessorImpl( processingEnv);
	}
	
	@Override
	public boolean process( Set<? extends TypeElement> tes, RoundEnvironment re)
	{
		if ( null == impl )
			throw new IllegalStateException(
				"The annotation processing framework has called process() " +
				"before init()");
		return impl.process( tes, re);
	}
}

/**
 * Where the work happens.
 */
class DDRProcessorImpl
{
	// Things supplied by the calling framework in ProcessingEnvironment,
	// used enough that it makes sense to break them out here with
	// short names that all nested classes below will inherit.
	//
	final Elements			  elmu;
	final Filer 			  filr;
	final Locale			  loca;
	final Messager			  msgr;
	final Map<String, String> opts;
	final SourceVersion       srcv;
	final Types               typu;

	// Similarly, the TypeMapper should be easily available to code below.
	//
	final TypeMapper          tmpr;
	final SnippetTiebreaker   snippetTiebreaker;

	// Options obtained from the invocation
	//	
	final String nameTrusted;
	final String nameUntrusted;
	final String output;
	final String defaultImplementor;
	final boolean reproducible;
	
	// Certain known types that need to be recognized in the processed code
	//
	final DeclaredType TY_ITERATOR;
	final DeclaredType TY_OBJECT;
	final DeclaredType TY_RESULTSET;
	final DeclaredType TY_RESULTSETPROVIDER;
	final DeclaredType TY_RESULTSETHANDLE;
	final DeclaredType TY_SQLDATA;
	final DeclaredType TY_SQLINPUT;
	final DeclaredType TY_SQLOUTPUT;
	final DeclaredType TY_STRING;
	final DeclaredType TY_TRIGGERDATA;
	final       NoType TY_VOID;
	
	// Our own annotations
	//
	final TypeElement  AN_FUNCTION;
	final TypeElement  AN_SQLACTION;
	final TypeElement  AN_SQLACTIONS;
	final TypeElement  AN_SQLTYPE;
	final TypeElement  AN_TRIGGER;
	final TypeElement  AN_BASEUDT;
	final TypeElement  AN_MAPPEDUDT;
	
	DDRProcessorImpl( ProcessingEnvironment processingEnv)
	{
		elmu = processingEnv.getElementUtils();
		filr = processingEnv.getFiler();
		loca = processingEnv.getLocale();
		msgr = processingEnv.getMessager();
		opts = processingEnv.getOptions();
		srcv = processingEnv.getSourceVersion();
		typu = processingEnv.getTypeUtils();

		tmpr = new TypeMapper();
		
		String optv;
		
		optv = opts.get( "ddr.name.trusted");
		if ( null != optv )
			nameTrusted = optv;
		else
			nameTrusted = "java";
		
		optv = opts.get( "ddr.name.untrusted");
		if ( null != optv )
			nameUntrusted = optv;
		else
			nameUntrusted = "javaU";
		
		optv = opts.get( "ddr.implementor");
		if ( null != optv )
			defaultImplementor = "-".equals( optv) ? null : optv;
		else
			defaultImplementor = "PostgreSQL";

		optv = opts.get( "ddr.output");
		if ( null != optv )
			output = optv;
		else
			output = "pljava.ddr";

		optv = opts.get( "ddr.reproducible");
		if ( null != optv )
			reproducible = Boolean.parseBoolean( optv);
		else
			reproducible = true;

		snippetTiebreaker = reproducible ? new SnippetTiebreaker() : null;
		
		TY_ITERATOR = typu.getDeclaredType(
			elmu.getTypeElement( java.util.Iterator.class.getName()));
		TY_OBJECT = typu.getDeclaredType(
			elmu.getTypeElement( Object.class.getName()));
		TY_RESULTSET = typu.getDeclaredType(
			elmu.getTypeElement( java.sql.ResultSet.class.getName()));
		TY_RESULTSETPROVIDER = typu.getDeclaredType(
			elmu.getTypeElement( ResultSetProvider.class.getName()));
		TY_RESULTSETHANDLE = typu.getDeclaredType(
			elmu.getTypeElement( ResultSetHandle.class.getName()));
		TY_SQLDATA = typu.getDeclaredType(
			elmu.getTypeElement( SQLData.class.getName()));
		TY_SQLINPUT = typu.getDeclaredType(
			elmu.getTypeElement( SQLInput.class.getName()));
		TY_SQLOUTPUT = typu.getDeclaredType(
			elmu.getTypeElement( SQLOutput.class.getName()));
		TY_STRING = typu.getDeclaredType(
			elmu.getTypeElement( String.class.getName()));
		TY_TRIGGERDATA = typu.getDeclaredType(
			elmu.getTypeElement( TriggerData.class.getName()));
		TY_VOID = typu.getNoType( TypeKind.VOID);

		AN_FUNCTION    = elmu.getTypeElement( Function.class.getName());
		AN_SQLACTION   = elmu.getTypeElement( SQLAction.class.getName());
		AN_SQLACTIONS  = elmu.getTypeElement( SQLActions.class.getName());
		AN_SQLTYPE     = elmu.getTypeElement( SQLType.class.getName());
		AN_TRIGGER     = elmu.getTypeElement( Trigger.class.getName());
		AN_BASEUDT     = elmu.getTypeElement( BaseUDT.class.getName());
		AN_MAPPEDUDT   = elmu.getTypeElement( MappedUDT.class.getName());
	}
	
	void msg( Kind kind, String fmt, Object... args)
	{
		msgr.printMessage( kind, String.format( fmt, args));
	}
	
	void msg( Kind kind, Element e, String fmt, Object... args)
	{
		msgr.printMessage( kind, String.format( fmt, args), e);
	}
	
	void msg( Kind kind, Element e, AnnotationMirror a,
		String fmt, Object... args)
	{
		msgr.printMessage( kind, String.format( fmt, args), e, a);
	}
	
	void msg( Kind kind, Element e, AnnotationMirror a, AnnotationValue v,
		String fmt, Object... args)
	{
		msgr.printMessage( kind, String.format( fmt, args), e, a, v);
	}

	/**
	 * Key usable in a mapping from (Object, Snippet-subtype) to Snippet.
	 * Because there's no telling in which order a Map implementation will
	 * compare two keys, the class matches if either one is assignable to
	 * the other. That's ok as long as the Snippet-subtype is never Snippet
	 * itself, no Object ever has two Snippets hung on it where one extends
	 * the other, and getSnippet is always called for the widest of any of
	 * the types it may retrieve.
	 */
	static final class SnippetsKey
	{
		final Object o;
		final Class<? extends Snippet> c;
		SnippetsKey(Object o, Class<? extends Snippet> c)
		{
			assert Snippet.class != c : "Snippet key must be a subtype";
			this.o = o;
			this.c = c;
		}
		public boolean equals(Object oth)
		{
			if ( ! (oth instanceof SnippetsKey) )
				return false;
			SnippetsKey osk = (SnippetsKey)oth;
			return o.equals( osk.o)
				&& ( c.isAssignableFrom( osk.c) || osk.c.isAssignableFrom( c) );
		}
		public int hashCode()
		{
			return o.hashCode(); // must not depend on c (subtypes will match)
		}
	}
	
	/**
	 * Collection of code snippets being accumulated (possibly over more than
	 * one round), keyed by the object for which each snippet has been
	 * generated.
	 */
	Map<SnippetsKey, Snippet> snippets = new HashMap<>();

	<S extends Snippet> S getSnippet(Object o, Class<S> c)
	{
		return (S)snippets.get( new SnippetsKey( o, c));
	}

	void putSnippet( Object o, Snippet s)
	{
		snippets.put( new SnippetsKey( o, s.getClass()), s);
	}

	/**
	 * Queue on which snippets are entered in preparation for topological
	 * ordering. Has to be an instance field because populating the queue
	 * (which involves invoking the snippets' characterize methods) cannot
	 * be left to generateDescriptor, which runs in the final round. This is
	 * (AFAICT) another workaround for javac 7's behavior of throwing away
	 * symbol tables between rounds; when characterize was invoked in
	 * generateDescriptor, any errors reported were being shown with no source
	 * location info, because it had been thrown away.
	 */
	List<VertexPair<Snippet>> snippetVPairs = new ArrayList<>();

	/**
	 * Map from each arbitrary provides/requires label to the snippet
	 * that 'provides' it. Has to be out here as an instance field for the
	 * same reason {@code snippetQueue} does.
	 */
	Map<String, VertexPair<Snippet>> provider = new HashMap<>();
	
	/**
	 * Find the elements in each round that carry any of the annotations of
	 * interest and generate code snippets accordingly. On the last round, with
	 * all processing complete, generate the deployment descriptor file.
	 */
	boolean process( Set<? extends TypeElement> tes, RoundEnvironment re)
	{
		boolean functionPresent = false;
		boolean sqlActionPresent = false;
		boolean sqlActionsPresent = false;
		boolean baseUDTPresent = false;
		boolean mappedUDTPresent = false;
		
		boolean willClaim = true;
		
		for ( TypeElement te : tes )
		{
			if ( AN_FUNCTION.equals( te) )
				functionPresent = true;
			else if ( AN_SQLACTION.equals( te) )
				sqlActionPresent = true;
			else if ( AN_SQLACTIONS.equals( te) )
				sqlActionsPresent = true;
			else if ( AN_BASEUDT.equals( te) )
				baseUDTPresent = true;
			else if ( AN_MAPPEDUDT.equals( te) )
				mappedUDTPresent = true;
			else if ( AN_SQLTYPE.equals( te) )
				; // these are handled within FunctionImpl
			else
			{
				msg( Kind.WARNING, te,
					"pljava annotation processor version may be older than " +
					"this annotation:\n%s", te.toString());
				willClaim = false;
			}
		}
		
		if ( baseUDTPresent )
			for ( Element e : re.getElementsAnnotatedWith( AN_BASEUDT) )
				processUDT( e, UDTKind.BASE);

		if ( mappedUDTPresent )
			for ( Element e : re.getElementsAnnotatedWith( AN_MAPPEDUDT) )
				processUDT( e, UDTKind.MAPPED);

		if ( functionPresent )
			for ( Element e : re.getElementsAnnotatedWith( AN_FUNCTION) )
				processFunction( e);
		
		if ( sqlActionPresent )
			for ( Element e : re.getElementsAnnotatedWith( AN_SQLACTION) )
				processSQLAction( e);
		
		if ( sqlActionsPresent )
			for ( Element e : re.getElementsAnnotatedWith( AN_SQLACTIONS) )
				processSQLActions( e);

		tmpr.workAroundJava7Breakage(); // perhaps it will be fixed in Java 9?

		if ( ! re.processingOver() )
			defensiveEarlyCharacterize();
		else if ( ! re.errorRaised() )
			generateDescriptor();

		return willClaim;
	}

	/**
	 * Iterate over collected snippets, characterize them, and enter them
	 * (if no error) in the data structures for topological ordering. Was
	 * originally the first part of {@code generateDescriptor}, but that is
	 * run in the final round, which is too late for javac 7 anyway, which
	 * throws symbol tables away between rounds. Any errors reported from
	 * characterize were being shown without source locations, because the
	 * information was gone. This may now be run more than once, so the
	 * {@code snippets} map is cleared before returning.
	 */
	void defensiveEarlyCharacterize()
	{
		for ( Snippet snip : snippets.values() )
		{
			if ( ! snip.characterize() )
				continue;
			VertexPair<Snippet> v = new VertexPair<>( snip);
			snippetVPairs.add( v);
			for ( String s : snip.provides() )
				if ( null != provider.put( s, v) )
					msg( Kind.ERROR, "tag %s has more than one provider", s);
		}
		snippets.clear();
	}

	/**
	 * Arrange the collected snippets into a workable sequence (nothing with
	 * requires="X" can come before whatever has provides="X"), then create
	 * a deployment descriptor file in proper form.
	 */
	void generateDescriptor()
	{
		boolean errorRaised = false;
		Set<String> fwdConsumers = new HashSet<>();
		Set<String> revConsumers = new HashSet<>();

		for ( VertexPair<Snippet> v : snippetVPairs )
		{
			VertexPair<Snippet> p;

			/*
			 * First handle the implicit requires(implementor()). This is unlike
			 * the typical provides/requires relationship, in that it does not
			 * reverse when generating the 'remove' actions. Conditions that
			 * determined what got installed must also be evaluated early and
			 * determine what gets removed.
			 */
			String imp = v.payload().implementor();
			if ( null != imp )
			{
				fwdConsumers.add( imp);
				revConsumers.add( imp);

				p = provider.get( imp);
				if ( null != p )
				{
					p.fwd.precede( v.fwd);
					p.rev.precede( v.rev);

					/*
					 * A snippet providing an implementor tag probably has no
					 * undeployStrings, because its deployStrings should be used
					 * on both occasions; if so, replace it with a proxy that
					 * returns deployStrings for undeployStrings.
					 */
					if ( 0 == p.rev.payload.undeployStrings().length )
						p.rev.payload = new ImpProvider( p.rev.payload);
				}
				else if ( ! defaultImplementor.equals( imp) )
				{
					/*
					 * Don't insist that every implementor tag have a provider
					 * somewhere in the code. Perhaps the environment will
					 * provide it at load time. If this is not the default
					 * implementor, bump the relying vertices' indegree anyway
					 * so the snippet won't be emitted until the cycle-breaker
					 * code (see below) sets it free after any others that
					 * can be handled first.
					 */
					 ++ v.fwd.indegree;
					 ++ v.rev.indegree;
				}
			}
			for ( String s : v.payload().requires() )
			{
				fwdConsumers.add( s);
				p = provider.get( s);
				if ( null != p )
				{
					p.fwd.precede( v.fwd);
					v.rev.precede( p.rev); // these relationships do reverse
				}
				else
				{
					msg( Kind.ERROR,
						"tag \"%s\" is required but nowhere provided", s);
					errorRaised = true;
				}
			}
			for ( String s : v.payload().requires() )
				revConsumers.add( s);
		}

		if ( errorRaised )
			return;

		Queue<Vertex<Snippet>> fwdBlocked = new LinkedList<>();
		Queue<Vertex<Snippet>> revBlocked = new LinkedList<>();

		Queue<Vertex<Snippet>> fwdReady;
		Queue<Vertex<Snippet>> revReady;
		if ( reproducible )
		{
			fwdReady = new PriorityQueue<>( 11, snippetTiebreaker);
			revReady = new PriorityQueue<>( 11, snippetTiebreaker);
		}
		else
		{
			fwdReady = new LinkedList<>();
			revReady = new LinkedList<>();
		}

		for ( VertexPair<Snippet> vp : snippetVPairs )
		{
			Vertex<Snippet> v = vp.fwd;
			if ( 0 == v.indegree )
				fwdReady.add( v);
			else
				fwdBlocked.add( v);
			v = vp.rev;
			if ( 0 == v.indegree )
				revReady.add( v);
			else
				revBlocked.add( v);
		}

		Snippet[] fwdSnips = order( fwdReady, fwdBlocked, fwdConsumers);
		Snippet[] revSnips = order( revReady, revBlocked, revConsumers);

		if ( null == fwdSnips  ||  null == revSnips )
			return; // error already reported

		try
		{
			DDRWriter.emit( fwdSnips, revSnips, this);
		}
		catch ( IOException ioe )
		{
			msg( Kind.ERROR, "while writing %s: %s", output, ioe.getMessage());
		}
	}

	/**
	 * Given a Snippet DAG, either the forward or reverse one, return the
	 * snippets in a workable order.
	 * @return Array of snippets in order, or null if no suitable order could
	 * be found.
	 */
	Snippet[] order(
		Queue<Vertex<Snippet>> ready, Queue<Vertex<Snippet>> blocked,
		Set<String> consumer)
	{
		Snippet[] snips = new Snippet [ ready.size() + blocked.size() ];
		Vertex<Snippet> cycleBreaker = null;

queuerunning:
		for ( int i = 0 ; ; )
		{
			while ( ! ready.isEmpty() )
			{
				Vertex<Snippet> v = ready.remove();
				snips[i++] = v.payload;
				v.use( ready, blocked);
				for ( String p : v.payload.provides() )
					consumer.remove(p);
			}
			if ( blocked.isEmpty() )
				break; // all done
			/*
			 * There are snippets remaining to output but they all have
			 * indegree > 0, normally a 'cycle' error. But somewhere there may
			 * be one with indegree exactly 1 and an implicit requirement of its
			 * own implementor tag, with no snippet on record to provide it.
			 * That's allowed (maybe the installing/removing environment will
			 * be "providing" that tag anyway), so set one such snippet free
			 * and see how much farther we get.
			 */
			for ( Iterator<Vertex<Snippet>> it = blocked.iterator();
					it.hasNext(); )
			{
				Vertex<Snippet> v = it.next();
				if ( 1 < v.indegree  ||  null == v.payload.implementor() )
					continue;
				if ( provider.containsKey( v.payload.implementor()) )
					continue;
				if ( reproducible )
				{
					if (null == cycleBreaker ||
						0 < snippetTiebreaker.compare(cycleBreaker, v))
						cycleBreaker = v;
				}
				else
				{
					-- v.indegree;
					it.remove();
					ready.add( v);
					continue queuerunning;
				}
			}
			if ( null != cycleBreaker )
			{
				blocked.remove( cycleBreaker);
				-- cycleBreaker.indegree;
				ready.add( cycleBreaker);
				cycleBreaker = null;
				continue;
			}
			/*
			 * Got here? It's a real cycle ... nothing to be done.
			 */
			for ( String s : consumer )
				msg( Kind.ERROR, "requirement in a cycle: %s", s);
			return null;
		}
		return snips;
	}
	
	/**
	 * Process a single element annotated with @SQLAction.
	 */
	void processSQLAction( Element e)
	{
		SQLActionImpl sa = getSnippet( e, SQLActionImpl.class);
		if ( null == sa )
		{
			sa = new SQLActionImpl();
			putSnippet( e, sa);
		}
		for ( AnnotationMirror am : elmu.getAllAnnotationMirrors( e) )
		{
			if ( am.getAnnotationType().asElement().equals( AN_SQLACTION) )
				populateAnnotationImpl( sa, e, am);
		}
	}
	
	/**
	 * Process a single element annotated with @SQLActions (which simply takes
	 * an array of @SQLAction as a way to associate more than one SQLAction with
	 * a single program element)..
	 */
	void processSQLActions( Element e)
	{
		for ( AnnotationMirror am : elmu.getAllAnnotationMirrors( e) )
		{
			if ( am.getAnnotationType().asElement().equals( AN_SQLACTIONS) )
			{
				SQLActionsImpl sas = new SQLActionsImpl();
				populateAnnotationImpl( sas, e, am);
				for ( SQLAction sa : sas.value() )
					putSnippet( sa, (Snippet)sa);
			}
		}
	}

	static enum UDTKind { BASE, MAPPED }

	/**
	 * Process a single element annotated with @BaseUDT or @MappedUDT, as
	 * indicated by the UDTKind k.
	 */
	void processUDT( Element e, UDTKind k)
	{
		/*
		 * The allowed target type for the UDT annotations is TYPE, which can
		 * be a class, interface (including annotation type) or enum, of which
		 * only CLASS is valid here. If it is anything else, just return, as
		 * that can only mean a source error prevented the compiler making sense
		 * of it, and the compiler will have its own messages about that.
		 */
		switch ( e.getKind() )
		{
			case CLASS:
				break;
			case ANNOTATION_TYPE:
			case ENUM:
			case INTERFACE:
				msg( Kind.ERROR, e, "A pljava UDT must be a class");
			default:
				return;
		}
		Set<Modifier> mods = e.getModifiers();
		if ( ! mods.contains( Modifier.PUBLIC) )
		{
			msg( Kind.ERROR, e, "A pljava UDT must be public");
		}
		if ( mods.contains( Modifier.ABSTRACT) )
		{
			msg( Kind.ERROR, e, "A pljava UDT must not be abstract");
		}
		if ( ! ((TypeElement)e).getNestingKind().equals(
			NestingKind.TOP_LEVEL) )
		{
			if ( ! mods.contains( Modifier.STATIC) )
			{
				msg( Kind.ERROR, e,
					"When nested, a pljava UDT must be static (not inner)");
			}
			for ( Element ee = e; null != ( ee = ee.getEnclosingElement() ); )
			{
				if ( ! ee.getModifiers().contains( Modifier.PUBLIC) )
					msg( Kind.ERROR, ee,
						"A pljava UDT must not have a non-public " +
						"enclosing class");
				if ( ((TypeElement)ee).getNestingKind().equals(
					NestingKind.TOP_LEVEL) )
					break;
			}
		}

		switch ( k )
		{
		case BASE:
			BaseUDTImpl bu = getSnippet( e, BaseUDTImpl.class);
			if ( null == bu )
			{
				bu = new BaseUDTImpl( (TypeElement)e);
				putSnippet( e, bu);
			}
			for ( AnnotationMirror am : elmu.getAllAnnotationMirrors( e) )
			{
				if ( am.getAnnotationType().asElement().equals( AN_BASEUDT) )
					populateAnnotationImpl( bu, e, am);
			}
			bu.registerFunctions();
			break;

		case MAPPED:
			MappedUDTImpl mu = getSnippet( e, MappedUDTImpl.class);
			if ( null == mu )
			{
				mu = new MappedUDTImpl( (TypeElement)e);
				putSnippet( e, mu);
			}
			for ( AnnotationMirror am : elmu.getAllAnnotationMirrors( e) )
			{
				if ( am.getAnnotationType().asElement().equals( AN_MAPPEDUDT) )
					populateAnnotationImpl( mu, e, am);
			}
			mu.registerMapping();
			break;
		}
	}

	ExecutableElement huntFor(List<ExecutableElement> ees, String name,
		boolean isStatic, TypeMirror retType, TypeMirror... paramTypes)
	{
		ExecutableElement quarry = null;
hunt:	for ( ExecutableElement ee : ees )
		{
			if ( null != name && ! ee.getSimpleName().contentEquals( name) )
				continue;
			if ( ee.isVarArgs() )
				continue;
			if ( null != retType
				&& ! typu.isSameType( ee.getReturnType(), retType) )
				continue;
			List<? extends TypeMirror> pts =
				((ExecutableType)ee.asType()).getParameterTypes();
			if ( pts.size() != paramTypes.length )
				continue;
			for ( int i = 0; i < paramTypes.length; ++i )
				if ( ! typu.isSameType( pts.get( i), paramTypes[i]) )
					continue hunt;
			Set<Modifier> mods = ee.getModifiers();
			if ( ! mods.contains( Modifier.PUBLIC) )
				continue;
			if ( isStatic && ! mods.contains( Modifier.STATIC) )
				continue;
			if ( null == quarry )
				quarry = ee;
			else
			{
				msg( Kind.ERROR, ee,
					"Found more than one candidate " +
					(null == name ? "constructor" : (name + " method")));
			}
		}
		return quarry;
	}

	/**
	 * Process a single element annotated with @Function. After checking that
	 * it has the right modifiers to be called via pljava, analyze its type
	 * information and annotations and register an appropriate SQL code snippet.
	 */
	void processFunction( Element e)
	{
		/*
		 * METHOD is the only target type allowed for the Function annotation,
		 * so the only way for e to be anything else is if some source error has
		 * prevented the compiler making sense of it. In that case just return
		 * silently on the assumption that the compiler will have its own
		 * message about the true problem.
		 */
		if ( ! ElementKind.METHOD.equals( e.getKind()) )
			return;

		Set<Modifier> mods = e.getModifiers();
		if ( ! mods.contains( Modifier.PUBLIC) )
		{
			msg( Kind.ERROR, e, "A pljava function must be public");
		}

		for ( Element ee = e; null != ( ee = ee.getEnclosingElement() ); )
		{
			if ( ElementKind.CLASS.equals( ee.getKind()) )
			{
				if ( ! ee.getModifiers().contains( Modifier.PUBLIC) )
					msg( Kind.ERROR, ee,
						"A pljava function must not have a non-public " +
						"enclosing class");
				if ( ((TypeElement)ee).getNestingKind().equals(
					NestingKind.TOP_LEVEL) )
					break;
			}
		}

		FunctionImpl f = getSnippet( e, FunctionImpl.class);
		if ( null == f )
		{
			f = new FunctionImpl( (ExecutableElement)e);
			putSnippet( e, f);
		}
		for ( AnnotationMirror am : elmu.getAllAnnotationMirrors( e) )
		{
			if ( am.getAnnotationType().asElement().equals( AN_FUNCTION) )
				populateAnnotationImpl( f, e, am);
		}
	}

	/**
	 * Populate an array of specified type from an annotation value
	 * representing an array.
	 *
	 * AnnotationValue's getValue() method returns Object, where the
	 * object is known to be an instance of one of a small set of classes.
	 * Populating an array when that value represents one is a common
	 * operation, so it is factored out here.
	 */
	static <T> T[] avToArray( Object o, Class<T> k)
	{
		boolean isEnum = k.isEnum();

		@SuppressWarnings({"unchecked"})
		List<? extends AnnotationValue> vs = (List<? extends AnnotationValue>)o;

		@SuppressWarnings({"unchecked"})
		T[] a = (T[])Array.newInstance( k, vs.size());

		int i = 0;
		for ( AnnotationValue av : vs )
		{
			Object v = getValue( av);
			if ( isEnum )
				v = Enum.valueOf( k.asSubclass( Enum.class),
					((VariableElement)v).getSimpleName().toString());
			a[i++] = k.cast( v);
		}
		return a;
	}

	/**
	 * Abstract superclass for synthetic implementations of annotation
	 * interfaces; these can be populated with element-value pairs from
	 * an AnnotationMirror and then used in the natural way for access to
	 * the values. Each subclass of this should implement the intended
	 * annotation interface, and should also have a
	 * setFoo(Object,boolean,Element) method for each foo() method in the
	 * interface. Rather than longwindedly using the type system to enforce
	 * that the needed setter methods are all there, they will be looked
	 * up using reflection.
	 */
	class AbstractAnnotationImpl implements Annotation
	{
		public Class<? extends Annotation> annotationType()
		{
			throw new UnsupportedOperationException();
		}

		/**
		 * Supply the required implementor() method for those subclasses
		 * that will implement {@link Snippet}.
		 */
		public String implementor() { return _implementor; }

		String _implementor = defaultImplementor;
		String _comment;

		public void setImplementor( Object o, boolean explicit, Element e)
		{
			if ( explicit )
				_implementor = "".equals( o) ? null : (String)o;
		}

		public String comment() { return _comment; }

		public void setComment( Object o, boolean explicit, Element e)
		{
			if ( explicit )
			{
				_comment = (String)o;
				if ( "".equals( _comment) )
					_comment = null;
			}
			else
				_comment = ((Commentable)this).derivedComment( e);
		}

		public String derivedComment( Element e)
		{
			String dc = elmu.getDocComment( e);
			if ( null == dc )
				return null;
			return firstSentence( dc);
		}

		public String firstSentence( String s)
		{
			BreakIterator bi = BreakIterator.getSentenceInstance( loca);
			bi.setText( s);
			int start = bi.first();
			int end = bi.next();
			if ( BreakIterator.DONE == end )
				return null;
			return s.substring( start, end).trim();
		}
	}

	/**
	 * Populate an AbstractAnnotationImpl-derived Annotation implementation
	 * from the element-value pairs in an AnnotationMirror. For each element
	 * foo in the annotation interface, the implementation is assumed to have
	 * a method setFoo(Object o, boolean explicit, element e) where o is the
	 * element's value as obtained from AnnotationValue.getValue(), explicit
	 * indicates whether the element was explicitly present in the annotation
	 * or filled in from a default value, and e is the element carrying the
	 * annotation (chiefly for use as a location hint in diagnostic messages).
	 *
	 * Some of the annotation implementations below will leave certain elements
	 * null if they were not given explicit values, in order to have a clear
	 * indication that they were defaulted, even though that is not the way
	 * normal annotation objects behave.
	 *
	 * If a setFoo(Object o, boolean explicit, element e) method is not found
	 * but there is an accessible field _foo it will be set directly, but only
	 * if the value was explicitly present in the annotation or the field value
	 * is null. By this convention, an implementation can declare a field
	 * initially null and let its default value be filled in from what the
	 * annotation declares, or initially some non-null value distinct from
	 * possible annotation values, and be able to tell whether it was explicitly
	 * set. Note that a field of primitive type will never be seen as null.
	 */
	void populateAnnotationImpl(
		AbstractAnnotationImpl inst, Element e, AnnotationMirror am)
	{
		Map<? extends ExecutableElement, ? extends AnnotationValue> explicit =
			am.getElementValues();
		Map<? extends ExecutableElement, ? extends AnnotationValue> defaulted =
			elmu.getElementValuesWithDefaults( am);

		// Astonishingly, even though JLS3 9.7 clearly says "annotations must
		// contain an element-value pair for every element of the corresponding
		// annotation type, except for those elements with default values, or a
		// compile-time error occurs" - in Sun 1.6.0_39 javac never flags
		// the promised error, and instead allows us to NPE on something that
		// ought to be guaranteed to be there! >:[
		//
		// If you want something done right, you have to do it yourself....
		//
		
		Element anne = am.getAnnotationType().asElement();
		List<ExecutableElement> keys = methodsIn( anne.getEnclosedElements());
		for ( ExecutableElement k : keys )
			if ( ! defaulted.containsKey( k) )
				msg( Kind.ERROR, e, am,
					"annotation missing required element \"%s\"",
					k.getSimpleName());
		
		for (
			Map.Entry<? extends ExecutableElement, ? extends AnnotationValue> me
			: defaulted.entrySet()
			)
		{
			ExecutableElement k = me.getKey();
			AnnotationValue  av = me.getValue();
			boolean isExplicit = explicit.containsKey( k);
			String name = k.getSimpleName().toString();
			Class<? extends Annotation> kl = inst.getClass();
			try
			{
				Object v = getValue( av);
				kl.getMethod( // let setter for foo() be setFoo()
					"set"+name.substring( 0, 1).toUpperCase() +
						name.substring( 1),
					Object.class, boolean.class, Element.class)
					.invoke(inst, v, isExplicit, e);
			}
			catch (AnnotationValueException ave)
			{
				msg( Kind.ERROR, e, am,
					"unresolved value for annotation member \"%s\"" +
					" (check for missing/misspelled import, etc.)",
					name);
			}
			catch (NoSuchMethodException nsme)
			{
				Object v = getValue( av);
				try
				{
					Field f = kl.getField( "_"+name);
					Class<?> fkl = f.getType();
					if ( ! isExplicit  &&  null != f.get( inst) )
						continue;
					if ( fkl.isArray() )
					{
						try {
							f.set( inst, avToArray( v, fkl.getComponentType()));
						}
						catch (AnnotationValueException ave)
						{
							msg( Kind.ERROR, e, am,
							"unresolved value for an element of annotation" +
							" member \"%s\" (check for missing/misspelled" +
							" import, etc.)",
							name);
						}
					}
					else if ( fkl.isEnum() )
						f.set( inst, Enum.valueOf( fkl.asSubclass( Enum.class),
							((VariableElement)v).getSimpleName().toString()));
					else
						f.set( inst, v);
					nsme = null;
				}
				catch (NoSuchFieldException nsfe) { }
				catch (IllegalAccessException iae) { }
				if ( null != nsme )
					throw new RuntimeException(
						"Incomplete implementation in annotation processor",
						nsme);
			}
			catch (IllegalAccessException iae)
			{
				throw new RuntimeException(
					"Incorrect implementation of annotation processor", iae);
			}
			catch (InvocationTargetException ite)
			{
				String msg = ite.getCause().getMessage();
				msg( Kind.ERROR, e, am, av, "%s", msg);
			}
		}
	}
	
	// It could be nice to have another annotation-driven tool that could just
	// generate these implementations of some annotation types....
	
	class SQLTypeImpl extends AbstractAnnotationImpl implements SQLType
	{
		public String value() { return _value; }
		public String[] defaultValue() { return _defaultValue; }
		
		String _value;
		String[] _defaultValue;
		
		public void setValue( Object o, boolean explicit, Element e)
		{
			if ( explicit )
				_value = (String)o;
		}
		
		public void setDefaultValue( Object o, boolean explicit, Element e)
		{
			if ( explicit )
				_defaultValue = avToArray( o, String.class);
		}
	}

	class SQLActionsImpl extends AbstractAnnotationImpl	implements SQLActions
	{
		public SQLAction[] value() { return _value; }
		
		SQLAction[] _value;
		
		public void setValue( Object o, boolean explicit, Element e)
		{
			AnnotationMirror[] ams = avToArray( o, AnnotationMirror.class);
			_value = new SQLAction [ ams.length ];
			int i = 0;
			for ( AnnotationMirror am : ams )
			{
			  SQLActionImpl a = new SQLActionImpl();
			  populateAnnotationImpl( a, e, am);
			  _value [ i++ ] = a;
			}
		}
	}

	class SQLActionImpl
	extends AbstractAnnotationImpl
	implements SQLAction, Snippet
	{
		public String[]  install() { return _install;  }
		public String[]   remove() { return _remove;   }
		public String[] provides() { return _provides; }
		public String[] requires() { return _requires; }

		public String[]   deployStrings() { return _install; }
		public String[] undeployStrings() { return _remove; }
		
		public String[] _install;
		public String[] _remove;
		public String[] _provides;
		public String[] _requires;

		public boolean characterize()
		{
			return true;
		}
	}
	
	class TriggerImpl
	extends AbstractAnnotationImpl
	implements Trigger, Snippet, Commentable
	{
		public String[]    arguments() { return _arguments; }
		public Constraint constraint() { return _constraint; }
		public Event[]        events() { return _events; }
		public String     fromSchema() { return _fromSchema; }
		public String           from() { return _from; }
		public String           name() { return _name; }
		public String         schema() { return _schema; }
		public String          table() { return _table; }
		public Scope           scope() { return _scope; }
		public Called         called() { return _called; }
		public String           when() { return _when; }
		public String[]      columns() { return _columns; }
		public String       tableOld() { return _tableOld; }
		public String       tableNew() { return _tableNew; }
		
		public String[] provides() { return new String[0]; }
		public String[] requires() { return new String[0]; }
		/* Trigger is a Snippet but doesn't directly participate in tsort */

		public String[]   _arguments;
		public Constraint _constraint;
		public Event[]    _events;
		public String     _fromSchema;
		public String     _from;
		public String     _name;
		public String     _schema;
		public String  	  _table;
		public Scope      _scope;
		public Called     _called;
		public String     _when;
		public String[]   _columns;
		public String     _tableOld;
		public String     _tableNew;
		
		FunctionImpl func;
		AnnotationMirror origin;

		boolean refOld;
		boolean refNew;
		boolean isConstraint = false;

		/* The only values of the Constraint enum are those applicable to
		 * constraint triggers. To determine whether this IS a constraint
		 * trigger or not, use the 'explicit' parameter to distinguish whether
		 * the 'constraint' attribute was or wasn't seen in the annotation.
		 */
		public void setConstraint( Object o, boolean explicit, Element e)
		{
			if ( explicit )
			{
				isConstraint = true;
				_constraint = Constraint.valueOf(
					((VariableElement)o).getSimpleName().toString());
			}
		}
		
		TriggerImpl( FunctionImpl f, AnnotationMirror am)
		{
			func = f;
			origin = am;
		}

		public boolean characterize()
		{
			if ( Scope.ROW.equals( _scope) )
			{
				for ( Event e : _events )
					if ( Event.TRUNCATE.equals( e) )
						msg( Kind.ERROR, func.func, origin,
							"TRUNCATE trigger cannot be FOR EACH ROW");
			}
			else if ( Called.INSTEAD_OF.equals( _called) )
				msg( Kind.ERROR, func.func, origin,
					"INSTEAD OF trigger cannot be FOR EACH STATEMENT");

			if ( ! "".equals( _when) && Called.INSTEAD_OF.equals( _called) )
				msg( Kind.ERROR, func.func, origin,
					"INSTEAD OF triggers do not support WHEN conditions");

			if ( 0 < _columns.length )
			{
				if ( Called.INSTEAD_OF.equals( _called) )
					msg( Kind.ERROR, func.func, origin,
						"INSTEAD OF triggers do not support lists of columns");
				boolean seen = false;
				for ( Event e : _events )
					if ( Event.UPDATE.equals( e) )
						seen = true;
				if ( ! seen )
					msg( Kind.ERROR, func.func, origin,
				"Column list is meaningless unless UPDATE is a trigger event");
			}

			refOld = ! "".equals( _tableOld);
			refNew = ! "".equals( _tableNew);

			if ( refOld || refNew )
			{
				if ( ! Called.AFTER.equals( _called) )
					msg( Kind.ERROR, func.func, origin,
					"Only AFTER triggers can reference OLD TABLE or NEW TABLE");
				boolean badOld = refOld;
				boolean badNew = refNew;
				for ( Event e : _events )
				{
					switch ( e )
					{
						case INSERT:          badNew = false; break;
						case UPDATE: badOld = badNew = false; break;
						case DELETE: badOld =          false; break;
					}
				}
				if ( badOld )
					msg( Kind.ERROR, func.func, origin,
		 "Trigger must be callable on UPDATE or DELETE to reference OLD TABLE");
				if ( badNew )
					msg( Kind.ERROR, func.func, origin,
		 "Trigger must be callable on UPDATE or INSERT to reference NEW TABLE");
			}

			if ( isConstraint )
			{
				if ( ! Called.AFTER.equals( _called) )
					msg( Kind.ERROR, func.func, origin,
						"A constraint trigger must be an AFTER trigger");
				if ( ! Scope.ROW.equals( _scope) )
					msg( Kind.ERROR, func.func, origin,
						"A constraint trigger must be FOR EACH ROW");
				if ( "".equals( _from) && ! "".equals( _fromSchema) )
					msg( Kind.ERROR, func.func, origin,
						"To use fromSchema, specify a table name with from");
			}
			else
			{
				if ( ! "".equals( _from) )
					msg( Kind.ERROR, func.func, origin,
						"Only a constraint trigger can use 'from'");
				if ( ! "".equals( _fromSchema) )
					msg( Kind.ERROR, func.func, origin,
						"Only a constraint trigger can use 'fromSchema'");
			}

			if ( "".equals( _name) )
				_name = TriggerNamer.synthesizeName( this);
			return false;
		}
		
		public String[] deployStrings()
		{
			StringBuilder sb = new StringBuilder();
            sb.append("CREATE ");
			if ( isConstraint )
			{
				sb.append("CONSTRAINT ");
			}
            sb.append("TRIGGER ").append(name()).append("\n\t");
			switch ( called() )
			{
				case BEFORE:	 sb.append( "BEFORE "	 ); break;
				case AFTER: 	 sb.append( "AFTER "	 ); break;
				case INSTEAD_OF: sb.append( "INSTEAD OF "); break;
			}
			int s = _events.length;
			for ( Event e : _events )
			{
				sb.append( e.toString());
				if ( Event.UPDATE.equals( e) && 0 < _columns.length )
				{
					sb.append( " OF ");
					int cs = _columns.length;
					for ( String c : _columns )
					{
						sb.append( c);
						if ( 0 < -- cs )
							sb.append( ", ");
					}
				}
				if ( 0 < -- s )
					sb.append( " OR ");
			}
			sb.append( "\n\tON ");
			if ( ! "".equals( schema()) )
				sb.append( schema()).append( '.');
			sb.append( table());
			if ( ! "".equals( from()) )
			{
				sb.append("\n\tFROM ");
				if ( ! "".equals( fromSchema()) )
					sb.append( fromSchema()).append( '.');
				sb.append( from());
			}
			if ( isConstraint ) {
				sb.append("\n\t");
				switch ( _constraint )
				{
					case NOT_DEFERRABLE:
						sb.append("NOT DEFERRABLE");
						break;
					case INITIALLY_IMMEDIATE:
						sb.append("DEFERRABLE INITIALLY IMMEDIATE");
						break;
					case INITIALLY_DEFERRED:
						sb.append("DEFERRABLE INITIALLY DEFERRED");
						break;
				}
			}
            if ( refOld || refNew )
			{
				sb.append( "\n\tREFERENCING");
				if ( refOld )
					sb.append( " OLD TABLE AS ").append( _tableOld);
				if ( refNew )
					sb.append( " NEW TABLE AS ").append( _tableNew);
			}
			sb.append( "\n\tFOR EACH ");
			sb.append( scope().toString());
			if ( ! "".equals( _when) )
				sb.append( "\n\tWHEN ").append( _when); 
			sb.append( "\n\tEXECUTE PROCEDURE ");
			func.appendNameAndParams( sb, false);
			sb.setLength( sb.length() - 1); // drop closing )
			s = _arguments.length;
			for ( String a : _arguments )
			{
				sb.append( "\n\t").append( DDRWriter.eQuote( a));
				if ( 0 < -- s )
					sb.append( ',');
			}
			sb.append( ')');

			String comm = comment();
			if ( null == comm )
				return new String[] { sb.toString() };

			return new String[] {
				sb.toString(),
				"COMMENT ON TRIGGER " + name() + " ON " +
				( "".equals( schema()) ? "" : ( schema() + '.' ) ) + table() +
				"\nIS " +
				DDRWriter.eQuote( comm)
			};
		}
		
		public String[] undeployStrings()
		{
			StringBuilder sb = new StringBuilder();
			sb.append( "DROP TRIGGER ").append( name()).append( "\n\tON ");
			if ( ! "".equals( schema()) )
				sb.append( schema()).append( '.');
			sb.append( table());
			return new String[] { sb.toString() };
		}
	}

	class FunctionImpl
	extends AbstractAnnotationImpl
	implements Function, Snippet, Commentable
	{
		public String             type() { return _type; }
		public String             name() { return _name; }
		public String           schema() { return _schema; }
		public OnNullInput onNullInput() { return _onNullInput; }
		public Security       security() { return _security; }
		public Effects         effects() { return _effects; }
		public Trust             trust() { return _trust; }
		public Parallel       parallel() { return _parallel; }
		public boolean       leakproof() { return _leakproof; }
		public int                cost() { return _cost; }
		public int                rows() { return _rows; }
		public String[]       settings() { return _settings; }
		public String[]       provides() { return _provides; }
		public String[]       requires() { return _requires; }
		public Trigger[]      triggers() { return _triggers; }

		ExecutableElement func;

		public String      _type;
		public String      _name;
		public String      _schema;
		public OnNullInput _onNullInput;
		public Security    _security;
		public Effects     _effects;
		public Trust       _trust;
		public Parallel    _parallel;
		public Boolean     _leakproof;
		int                _cost;
		int                _rows;
		public String[]    _settings;
		public String[]    _provides;
		public String[]    _requires;
		Trigger[]          _triggers;

		boolean complexViaInOut = false;
		boolean setof = false;
		TypeMirror setofComponent = null;
		boolean trigger = false;
		TypeMirror returnTypeMapKey = null;

		FunctionImpl(ExecutableElement e)
		{
			func = e;
		}

		public void setCost( Object o, boolean explicit, Element e)
		{
			_cost = ((Integer)o).intValue();
			if ( _cost < 0 && explicit )
				throw new IllegalArgumentException( "cost must be nonnegative");
		}

		public void setRows( Object o, boolean explicit, Element e)
		{
			_rows = ((Integer)o).intValue();
			if ( _rows < 0 && explicit )
				throw new IllegalArgumentException( "rows must be nonnegative");
		}

		public void setTriggers( Object o, boolean explicit, Element e)
		{
			AnnotationMirror[] ams = avToArray( o, AnnotationMirror.class);
			_triggers = new Trigger [ ams.length ];
			int i = 0;
			for ( AnnotationMirror am : ams )
			{
				TriggerImpl ti = new TriggerImpl( this, am);
				populateAnnotationImpl( ti, e, am);
				_triggers [ i++ ] = ti;
			}
		}

		public boolean characterize()
		{
			if ( "".equals( _name) )
				_name = func.getSimpleName().toString();

			Set<Modifier> mods = func.getModifiers();
			if ( ! mods.contains( Modifier.STATIC) )
			{
				msg( Kind.ERROR, func, "A pljava function must be static");
			}

			TypeMirror ret = func.getReturnType();
			if ( ret.getKind().equals( TypeKind.ERROR) )
			{
				msg( Kind.ERROR, func,
					"Unable to resolve return type of function");
				return false;
			}

			ExecutableType et = (ExecutableType)func.asType();
			List<? extends TypeMirror> ptms = et.getParameterTypes();
			List<? extends TypeMirror> typeArgs;
			int arity = ptms.size();

			if ( ! "".equals( type())
				&& ret.getKind().equals( TypeKind.BOOLEAN) )
			{
				complexViaInOut = true;
				TypeMirror tm = ptms.get( arity - 1);
				if ( tm.getKind().equals( TypeKind.ERROR)
					// unresolved things seem assignable to anything
					|| ! typu.isSameType( tm, TY_RESULTSET) )
				{
					msg( Kind.ERROR, func.getParameters().get( arity - 1),
						"Last parameter of complex-type-returning function " +
						"must be ResultSet");
					return false;
				}
			}
			else if ( null != (typeArgs = specialization( ret, TY_ITERATOR)) )
			{
				setof = true;
<<<<<<< HEAD
				List<TypeMirror> pending = new LinkedList<>();
				pending.add( ret);
				while ( ! pending.isEmpty() )
=======
				if ( 1 != typeArgs.size() )
>>>>>>> edb6aaa8
				{
					msg( Kind.ERROR, func,
						"Need one type argument for Iterator return type");
					return false;
				}
				setofComponent = typeArgs.get( 0);
				if ( null == setofComponent )
				{
					msg( Kind.ERROR, func,
						"Failed to find setof component type");
					return false;
				}
			}
			else if ( typu.isAssignable( ret, TY_RESULTSETPROVIDER)
				|| typu.isAssignable( ret, TY_RESULTSETHANDLE) )
			{
				setof = true;
			}
			else if ( ret.getKind().equals( TypeKind.VOID) && 1 == arity )
			{
				TypeMirror tm = ptms.get( 0);
				if ( ! tm.getKind().equals( TypeKind.ERROR)
					// unresolved things seem assignable to anything
					&& typu.isSameType( tm, TY_TRIGGERDATA) )
				{
					trigger = true;
				}
			}

			returnTypeMapKey = ret;
				
			if ( ! setof && -1 != rows() )
				msg( Kind.ERROR, func,
					"ROWS specified on a function not returning SETOF");

			if ( ! trigger && 0 != _triggers.length )
				msg( Kind.ERROR, func,
					"a function with triggers needs void return and " +
					"one TriggerData parameter");

			/*
			 * Report any unmappable types now that could appear in
			 * deployStrings (return type or parameter types) ... so that the
			 * error messages won't be missing the source location, as they can
			 * with javac 7 throwing away symbol tables between rounds.
			 * Because the logic in deployStrings determining what to call
			 * getSQLType on is a bit fiddly, the simplest way to make all those
			 * calls here is just ... call deployStrings.
			 */
			deployStrings();

			for ( Trigger t : triggers() )
				((TriggerImpl)t).characterize();
			return true;
		}

		/**
		 * Append SQL syntax for the function's name (schema-qualified if
		 * appropriate) and parameters, either with any defaults indicated
		 * (for use in CREATE FUNCTION) or without (for use in DROP FUNCTION).
		 *
		 * @param dflts Whether to include the defaults, if any.
		 */
		void appendNameAndParams( StringBuilder sb, boolean dflts)
		{
			if ( ! "".equals( schema()) )
				sb.append( schema()).append( '.');
			sb.append( name()).append( '(');
			appendParams( sb, dflts);
			// TriggerImpl relies on ) being the very last character
			sb.append( ')');
		}

		void appendParams( StringBuilder sb, boolean dflts)
		{
			if ( ! trigger )
			{
				ExecutableType et = (ExecutableType)func.asType();
				List<? extends TypeMirror> tms = et.getParameterTypes();
				Iterator<? extends VariableElement> ves =
					func.getParameters().iterator();
				if ( complexViaInOut )
					tms = tms.subList( 0, tms.size() - 1);
				int s = tms.size();
				for ( TypeMirror tm : tms )
				{
					VariableElement ve = ves.next();
					sb.append( "\n\t").append( ve.getSimpleName().toString());
					sb.append( ' ');
					sb.append( tmpr.getSQLType( tm, ve, true, dflts));
					if ( 0 < -- s )
						sb.append( ',');
				}
			}
		}

		void appendAS( StringBuilder sb)
		{
			if ( ! ( complexViaInOut || setof || trigger ) )
				sb.append( typu.erasure( func.getReturnType())).append( '=');
			Element e = func.getEnclosingElement();
			if ( ! e.getKind().equals( ElementKind.CLASS) )
				msg( Kind.ERROR, func,
					"Somehow this method got enclosed by something other " +
					"than a class");
			sb.append( e.toString()).append( '.');
			sb.append( trigger ? func.getSimpleName() : func.toString());
		}

		public String[] deployStrings()
		{
			ArrayList<String> al = new ArrayList<>();
			StringBuilder sb = new StringBuilder();
			sb.append( "CREATE OR REPLACE FUNCTION ");
			appendNameAndParams( sb, true);
			sb.append( "\n\tRETURNS ");
			if ( trigger )
				sb.append( "pg_catalog.trigger");
			else
			{
				if ( setof )
					sb.append( "SETOF ");
				if ( ! "".equals( type()) )
					sb.append( type());
				else if ( null != setofComponent )
					sb.append( tmpr.getSQLType( setofComponent, func));
				else if ( setof )
					sb.append( "pg_catalog.RECORD");
				else
					sb.append( tmpr.getSQLType( returnTypeMapKey, func));
			}
			sb.append( "\n\tLANGUAGE ");
			if ( Trust.SANDBOXED.equals( trust()) )
				sb.append( nameTrusted);
			else
				sb.append( nameUntrusted);
			sb.append( ' ').append( effects());
			if ( leakproof() )
				sb.append( " LEAKPROOF");
			sb.append( '\n');
			if ( OnNullInput.RETURNS_NULL.equals( onNullInput()) )
				sb.append( "\tRETURNS NULL ON NULL INPUT\n");
			if ( Security.DEFINER.equals( security()) )
				sb.append( "\tSECURITY DEFINER\n");
			if ( ! Parallel.UNSAFE.equals( parallel()) )
				sb.append( "\tPARALLEL ").append( parallel()).append( '\n');
			if ( -1 != cost() )
				sb.append( "\tCOST ").append( cost()).append( '\n');
			if ( -1 != rows() )
				sb.append( "\tROWS ").append( rows()).append( '\n');
			for ( String s : settings() )
				sb.append( "\tSET ").append( s).append( '\n');
			sb.append( "\tAS '");
			appendAS( sb);
			sb.append( '\'');
			al.add( sb.toString());

			String comm = comment();
			if ( null != comm )
			{
				sb.setLength( 0);
				sb.append( "COMMENT ON FUNCTION ");
				appendNameAndParams( sb, false);
				sb.append( "\nIS ");
				sb.append( DDRWriter.eQuote( comm));
				al.add( sb.toString());
			}
			
			for ( Trigger t : triggers() )
				for ( String s : ((TriggerImpl)t).deployStrings() )
					al.add( s);
			return al.toArray( new String [ al.size() ]);
		}
		
		public String[] undeployStrings()
		{
			String[] rslt = new String [ 1 + triggers().length ];
			int i = rslt.length - 1;
			for ( Trigger t : triggers() )
				for ( String s : ((TriggerImpl)t).undeployStrings() )
					rslt [ --i ] = s;

			StringBuilder sb = new StringBuilder();
			sb.append( "DROP FUNCTION ");
			appendNameAndParams( sb, false);
			rslt [ rslt.length - 1 ] = sb.toString();
			return rslt;
		}

		/**
		 * Test whether the type {@code tm} is, directly or indirectly,
		 * a specialization of generic type {@code dt}.
		 * @param tm a type to be checked
		 * @param dt known generic type to check for
		 * @return null if {@code tm} does not extend {@code dt}, otherwise the
		 * list of type arguments with which it specializes {@code dt}
		 */
		List<? extends TypeMirror> specialization(
			TypeMirror tm, DeclaredType dt)
		{
			if ( ! typu.isAssignable( typu.erasure( tm), dt) )
				return null;

			List<TypeMirror> pending = new LinkedList<TypeMirror>();
			pending.add( tm);
			while ( ! pending.isEmpty() )
			{
				tm = pending.remove( 0);
				if ( typu.isSameType( typu.erasure( tm), dt) )
					return ((DeclaredType)tm).getTypeArguments();
				pending.addAll( typu.directSupertypes( tm));
			}
			/*
			 * This is a can't-happen: tm is assignable to dt but has no
			 * supertype that's dt? Could throw an AssertionError, but returning
			 * an empty list will lead the caller to report an error, and that
			 * will give more information about the location in the source being
			 * compiled.
			 */
			return Collections.emptyList();
		}
	}

	static enum BaseUDTFunctionID
	{
		INPUT( "in", "pg_catalog.cstring, pg_catalog.oid, integer", null),
		OUTPUT( "out", null, "pg_catalog.cstring"),
		RECEIVE( "recv", "pg_catalog.internal, pg_catalog.oid, integer", null),
		SEND( "send", null, "pg_catalog.bytea");
		BaseUDTFunctionID( String suffix, String param, String ret)
		{
			this.suffix = suffix;
			this.param = param;
			this.ret = ret;
		}
		private String suffix;
		private String param;
		private String ret;
		String getSuffix() { return suffix; }
		String getParam( BaseUDTImpl u)
		{
			if ( null != param )
				return param;
			return u.qname;
		}
		String getRet( BaseUDTImpl u)
		{
			if ( null != ret )
				return ret;
			return u.qname;
		}
	}

	class BaseUDTFunctionImpl extends FunctionImpl
	{
		BaseUDTFunctionImpl(
			BaseUDTImpl ui, TypeElement te, BaseUDTFunctionID id)
		{
			super( null);
			this.ui = ui;
			this.te = te;
			this.id = id;

			_type = id.getRet( ui);
			_name = ui.name() + '_' + id.getSuffix();
			_schema = ui.schema();
			_cost = -1;
			_rows = -1;
			_onNullInput = OnNullInput.CALLED;
			_security = Security.INVOKER;
			_effects = Effects.VOLATILE;
			_trust = Trust.SANDBOXED;
			_parallel = Parallel.UNSAFE;
			_leakproof = false;
			_settings = new String[0];
			_triggers = new Trigger[0];
			_provides = _settings;
			_requires = _settings;
		}

		BaseUDTImpl ui;
		TypeElement te;
		BaseUDTFunctionID id;

		@Override
		void appendParams( StringBuilder sb, boolean dflts)
		{
			sb.append( id.getParam( ui));
		}

		@Override
		void appendAS( StringBuilder sb)
		{
			sb.append( "UDT[").append( te.toString()).append( "] ");
			sb.append( id.name());
		}

		StringBuilder appendTypeOp( StringBuilder sb)
		{
			sb.append( id.name()).append( " = ");
			if ( ! "".equals( schema()) )
				sb.append( schema()).append( '.');
			return sb.append( name());
		}

		@Override
		public boolean characterize()
		{
			return false;
		}

		public void setType( Object o, boolean explicit, Element e)
		{
			if ( explicit )
				msg( Kind.ERROR, e,
					"The type of a UDT function may not be changed");
		}

		public void setRows( Object o, boolean explicit, Element e)
		{
			if ( explicit )
				msg( Kind.ERROR, e,
					"The rows attribute of a UDT function may not be set");
		}

		public void setProvides( Object o, boolean explicit, Element e)
		{
			if ( explicit )
				msg( Kind.ERROR, e,
					"A UDT function does not have its own provides/requires");
		}

		public void setRequires( Object o, boolean explicit, Element e)
		{
			if ( explicit )
				msg( Kind.ERROR, e,
					"A UDT function does not have its own provides/requires");
		}

		public void setTriggers( Object o, boolean explicit, Element e)
		{
			if ( explicit )
				msg( Kind.ERROR, e,
					"A UDT function may not have associated triggers");
		}

		public void setImplementor( Object o, boolean explicit, Element e)
		{
			if ( explicit )
				msg( Kind.ERROR, e,
					"A UDT function does not have its own implementor");
		}

		public String implementor()
		{
			return ui.implementor();
		}

		public String derivedComment( Element e)
		{
			String comm = super.derivedComment( e);
			if ( null != comm )
				return comm;
			return id.name() + " method for type " + ui.qname;
		}
	}

	abstract class AbstractUDTImpl
	extends AbstractAnnotationImpl
	implements Snippet, Commentable
	{
		public String       name() { return _name; }
		public String     schema() { return _schema; }
		public String[] provides() { return _provides; }
		public String[] requires() { return _requires; }

		public String[] _provides;
		public String[] _requires;
		public String   _name;
		public String   _schema;

		TypeElement tclass;

		String qname;

		AbstractUDTImpl(TypeElement e)
		{
			tclass = e;

			if ( ! typu.isAssignable( e.asType(), TY_SQLDATA) )
			{
				msg( Kind.ERROR, e,	"A pljava UDT must implement %s",
					TY_SQLDATA);
			}

			ExecutableElement niladicCtor =	huntFor(
				constructorsIn( tclass.getEnclosedElements()), null, false,
					null);

			if ( null == niladicCtor )
			{
				msg( Kind.ERROR, tclass,
					"A pljava UDT must have a public no-arg constructor");
			}
		}

		protected void setQname()
		{
			if ( "".equals( _name) )
				_name = tclass.getSimpleName().toString();

			if ( "".equals( _schema) )
				qname = _name;
			else
				qname = _schema + "." + _name;

			if ( ! tmpr.mappingsFrozen() )
				tmpr.addMap( tclass.asType(), qname);
		}

		protected void addComment( ArrayList<String> al)
		{
			String comm = comment();
			if ( null == comm )
				return;
			al.add( "COMMENT ON TYPE " + qname + "\nIS " +
				DDRWriter.eQuote( comm));
		}
	}

	class MappedUDTImpl
	extends AbstractUDTImpl
	implements MappedUDT
	{
		public String[]    structure() { return _structure; }

		String[] _structure;

		public void setStructure( Object o, boolean explicit, Element e)
		{
			if ( explicit )
				_structure = avToArray( o, String.class);
		}

		MappedUDTImpl(TypeElement e)
		{
			super( e);
		}

		public void registerMapping()
		{
			setQname();
		}

		public boolean characterize()
		{
			return true;
		}

		public String[] deployStrings()
		{
			ArrayList<String> al = new ArrayList<>();
			if ( null != structure() )
			{
				StringBuilder sb = new StringBuilder();
				sb.append( "CREATE TYPE ").append( qname).append( " AS (");
				int i = structure().length;
				for ( String s : structure() )
					sb.append( "\n\t").append( s).append(
						( 0 < -- i ) ? ',' : '\n');
				sb.append( ')');
				al.add( sb.toString());
			}
			al.add( "SELECT sqlj.add_type_mapping(" +
				DDRWriter.eQuote( qname) + ", " +
				DDRWriter.eQuote( tclass.toString()) + ')');
			addComment( al);
			return al.toArray( new String [ al.size() ]);
		}

		public String[] undeployStrings()
		{
			ArrayList<String> al = new ArrayList<>();
			al.add( "SELECT sqlj.drop_type_mapping(" +
				DDRWriter.eQuote( qname) + ')');
			if ( null != structure() )
				al.add( "DROP TYPE " + qname);
			return al.toArray( new String [ al.size() ]);
		}
	}

	class BaseUDTImpl
	extends AbstractUDTImpl
	implements BaseUDT
	{
		public String    typeModifierInput() { return _typeModifierInput; }
		public String   typeModifierOutput() { return _typeModifierOutput; }
		public String              analyze() { return _analyze; }
		public int          internalLength() { return _internalLength; }
		public boolean       passedByValue() { return _passedByValue; }
		public Alignment         alignment() { return _alignment; }
		public Storage             storage() { return _storage; }
		public String                 like() { return _like; }
		public char               category() { return _category; }
		public boolean           preferred() { return _preferred; }
		public String         defaultValue() { return _defaultValue; }
		public String              element() { return _element; }
		public char              delimiter() { return _delimiter; }
		public boolean          collatable() { return _collatable; }

		BaseUDTFunctionImpl in, out, recv, send;

		public String            _typeModifierInput;
		public String            _typeModifierOutput;
		public String            _analyze;
		int                      _internalLength;
		public Boolean           _passedByValue;
		Alignment                _alignment;
		Storage                  _storage;
		public String            _like;
		char                     _category;
		public Boolean           _preferred;
		String                   _defaultValue;
		public String            _element;
		char                     _delimiter;
		public Boolean           _collatable;

		boolean lengthExplicit;
		boolean alignmentExplicit;
		boolean storageExplicit;
		boolean categoryExplicit;
		boolean delimiterExplicit;

		public void setInternalLength( Object o, boolean explicit, Element e)
		{
			_internalLength = (Integer)o;
			lengthExplicit = explicit;
		}

		public void setAlignment( Object o, boolean explicit, Element e)
		{
			_alignment = Alignment.valueOf(
				((VariableElement)o).getSimpleName().toString());
			alignmentExplicit = explicit;
		}

		public void setStorage( Object o, boolean explicit, Element e)
		{
			_storage = Storage.valueOf(
				((VariableElement)o).getSimpleName().toString());
			categoryExplicit = explicit;
		}

		public void setDefaultValue( Object o, boolean explicit, Element e)
		{
			if ( explicit )
				_defaultValue = (String)o; // "" could be a real default value
		}

		public void setCategory( Object o, boolean explicit, Element e)
		{
			_category = (Character)o;
			categoryExplicit = explicit;
		}

		public void setDelimiter( Object o, boolean explicit, Element e)
		{
			_delimiter = (Character)o;
			delimiterExplicit = explicit;
		}

		BaseUDTImpl(TypeElement e)
		{
			super( e);
		}

		void registerFunctions()
		{
			setQname();

			ExecutableElement instanceReadSQL = huntFor(
				methodsIn( tclass.getEnclosedElements()), "readSQL", false,
					TY_VOID, TY_SQLINPUT, TY_STRING);

			ExecutableElement instanceWriteSQL = huntFor(
				methodsIn( tclass.getEnclosedElements()), "writeSQL", false,
					TY_VOID, TY_SQLOUTPUT);

			ExecutableElement instanceToString = huntFor(
				methodsIn( tclass.getEnclosedElements()), "toString", false,
					TY_STRING);

			ExecutableElement staticParse = huntFor(
				methodsIn( tclass.getEnclosedElements()), "parse", true,
					tclass.asType(), TY_STRING, TY_STRING);

			if ( null == staticParse )
			{
				msg( Kind.ERROR, tclass,
					"A pljava UDT must have a public static " +
					"parse(String,String) method that returns the UDT");
			}
			else
			{
				in = new BaseUDTFunctionImpl(
					this, tclass, BaseUDTFunctionID.INPUT);
				putSnippet( staticParse, in);
			}

			out = new BaseUDTFunctionImpl(
				this, tclass, BaseUDTFunctionID.OUTPUT);
			putSnippet( null != instanceToString ? instanceToString : out, out);

			recv = new BaseUDTFunctionImpl(
				this, tclass, BaseUDTFunctionID.RECEIVE);
			putSnippet( null != instanceReadSQL ? instanceReadSQL : recv, recv);

			send = new BaseUDTFunctionImpl(
				this, tclass, BaseUDTFunctionID.SEND);
			putSnippet( null != instanceWriteSQL ? instanceWriteSQL : send,
				send);
		}

		public boolean characterize()
		{
			if ( "".equals( typeModifierInput())
				&& ! "".equals( typeModifierOutput()) )
				msg( Kind.ERROR, tclass,
					"UDT typeModifierOutput useless without typeModifierInput");

			if ( 1 > internalLength() && -1 != internalLength() )
				msg( Kind.ERROR, tclass,
					"UDT internalLength must be positive, or -1 for varying");

			if ( passedByValue() &&
				( 8 < internalLength() || -1 == internalLength() ) )
				msg( Kind.ERROR, tclass,
					"Only a UDT of fixed length <= 8 can be passed by value");

			if ( -1 == internalLength() &&
				-1 == alignment().compareTo( Alignment.INT4) )
				msg( Kind.ERROR, tclass,
					"A variable-length UDT must have alignment at least INT4");

			if ( -1 != internalLength() && Storage.PLAIN != storage() )
				msg( Kind.ERROR, tclass,
					"Storage for a fixed-length UDT must be PLAIN");

			// see PostgreSQL backend/commands/typecmds.c "must be simple ASCII"
			if ( 32 > category() || category() > 126 )
				msg( Kind.ERROR, tclass,
					"UDT category must be a printable ASCII character");

			return true;
		}

		public String[] deployStrings()
		{
			ArrayList<String> al = new ArrayList<>();
			al.add( "CREATE TYPE " + qname);

			al.addAll( Arrays.asList( in.deployStrings()));
			al.addAll( Arrays.asList( out.deployStrings()));
			al.addAll( Arrays.asList( recv.deployStrings()));
			al.addAll( Arrays.asList( send.deployStrings()));

			StringBuilder sb = new StringBuilder();
			sb.append( "CREATE TYPE ").append( qname).append( " (\n\t");
			in.appendTypeOp( sb).append( ",\n\t");
			out.appendTypeOp( sb).append( ",\n\t");
			recv.appendTypeOp( sb).append( ",\n\t");
			send.appendTypeOp( sb);

			if ( ! "".equals( typeModifierInput()) )
				sb.append( ",\n\tTYPMOD_IN = ").append( typeModifierInput());

			if ( ! "".equals( typeModifierOutput()) )
				sb.append( ",\n\tTYPMOD_OUT = ").append( typeModifierOutput());

			if ( ! "".equals( analyze()) )
				sb.append( ",\n\tANALYZE = ").append( typeModifierOutput());

			if ( lengthExplicit  ||  "".equals( like()) )
				sb.append( ",\n\tINTERNALLENGTH = ").append(
					-1 == internalLength() ? "VARIABLE"
					: String.valueOf( internalLength()));

			if ( passedByValue() )
				sb.append( ",\n\tPASSEDBYVALUE");

			if ( alignmentExplicit  ||  "".equals( like()) )
				sb.append( ",\n\tALIGNMENT = ").append( alignment().name());

			if ( storageExplicit  ||  "".equals( like()) )
				sb.append( ",\n\tSTORAGE = ").append( storage().name());

			if ( ! "".equals( like()) )
				sb.append( ",\n\tLIKE = ").append( like());

			if ( categoryExplicit )
				sb.append( ",\n\tCATEGORY = '").append(
					DDRWriter.eQuote( String.valueOf( category())));

			if ( preferred() )
				sb.append( ",\n\tPREFERRED = true");

			if ( null != defaultValue() )
				sb.append( ",\n\tDEFAULT = ").append(
					DDRWriter.eQuote( defaultValue()));

			if ( ! "".equals( element()) )
				sb.append( ",\n\tELEMENT = ").append( element());

			if ( delimiterExplicit )
				sb.append( ",\n\tDELIMITER = '").append(
					DDRWriter.eQuote( String.valueOf( delimiter())));

			if ( collatable() )
				sb.append( ",\n\tCOLLATABLE = true");

			al.add( sb.append( "\n)").toString());
			addComment( al);
			return al.toArray( new String [ al.size() ]);
		}

		public String[] undeployStrings()
		{
			return new String[]
			{
				"DROP TYPE " + qname + " CASCADE"
			};
		}
	}

	/**
	 * Provides the default mappings from Java types to SQL types.
	 */
	class TypeMapper
	{
		ArrayList<Map.Entry<TypeMirror, String>> protoMappings;
		ArrayList<Map.Entry<TypeMirror, String>> finalMappings;

		TypeMapper()
		{
			protoMappings = new ArrayList<>();

			// Primitives (these need not, indeed cannot, be schema-qualified)
			//
			this.addMap(boolean.class, "boolean");
			this.addMap(Boolean.class, "boolean");
			this.addMap(byte.class, "smallint");
			this.addMap(Byte.class, "smallint");
			this.addMap(char.class, "smallint");
			this.addMap(Character.class, "smallint");
			this.addMap(double.class, "double precision");
			this.addMap(Double.class, "double precision");
			this.addMap(float.class, "real");
			this.addMap(Float.class, "real");
			this.addMap(int.class, "integer");
			this.addMap(Integer.class, "integer");
			this.addMap(long.class, "bigint");
			this.addMap(Long.class, "bigint");
			this.addMap(short.class, "smallint");
			this.addMap(Short.class, "smallint");

			// Known common mappings
			//
			this.addMap(Number.class, "pg_catalog.numeric");
			this.addMap(String.class, "pg_catalog.varchar");
			this.addMap(java.util.Date.class, "pg_catalog.timestamp");
			this.addMap(Timestamp.class, "pg_catalog.timestamp");
			this.addMap(Time.class, "pg_catalog.time");
			this.addMap(java.sql.Date.class, "pg_catalog.date");
			this.addMap(java.sql.SQLXML.class, "pg_catalog.xml");
			this.addMap(BigInteger.class, "pg_catalog.numeric");
			this.addMap(BigDecimal.class, "pg_catalog.numeric");
			this.addMap(ResultSet.class, "pg_catalog.record");
			this.addMap(Object.class, "pg_catalog.\"any\"");

			this.addMap(byte[].class, "pg_catalog.bytea");

			// (Once Java back horizon advances to 8, do these the easy way.)
			//
			this.addMapIfExists("java.time.LocalDate", "pg_catalog.date");
			this.addMapIfExists("java.time.LocalTime", "pg_catalog.time");
			this.addMapIfExists("java.time.OffsetTime", "pg_catalog.timetz");
			this.addMapIfExists("java.time.LocalDateTime",
				"pg_catalog.timestamp");
			this.addMapIfExists("java.time.OffsetDateTime",
				"pg_catalog.timestamptz");
		}

		private boolean mappingsFrozen()
		{
			return null != finalMappings;
		}

		/*
		 * What worked in Java 6 was to keep a list of Class<?> -> sqltype
		 * mappings, and get TypeMirrors from the Classes at the time of trying
		 * to identify types (in the final, after-all-sources-processed round).
		 * Starting in Java 7, you get different TypeMirror instances in
		 * different rounds for the same types, so you can't match something
		 * seen in round 1 to something looked up in the final round. (However,
		 * you can match things seen in round 1 to things looked up prior to
		 * the first round, when init() is called and constructs the processor.)
		 *
		 * So, this method needs to be called at the end of round 1 (or at the
		 * end of every round, it just won't do anything but once), and at that
		 * point it will compute the list order and freeze a list of TypeMirrors
		 * to avoid looking up the Class<?>es later and getting different
		 * mirrors.
		 *
		 * This should work as long as all the sources containg pljava
		 * annotations will be found in round 1. That would only not be the case
		 * if some other annotation processor is in use that could generate new
		 * sources with pljava annotations in them, requiring additional rounds.
		 * In the present state of things, that simply won't work. Java bug
		 * http://bugs.java.com/bugdatabase/view_bug.do?bug_id=8038455 might
		 * cover this, and promises a fix in Java 9, but who knows?
		 */
		private void workAroundJava7Breakage()
		{
			if ( mappingsFrozen() )
				return; // after the first round, it's too late!

			// Need to check more specific types before those they are
			// assignable to by widening reference conversions, so a
			// topological sort is in order.
			//
			List<Vertex<Map.Entry<TypeMirror, String>>> vs = new ArrayList<>(
					protoMappings.size());

			for ( Map.Entry<TypeMirror, String> me : protoMappings )
				vs.add( new Vertex<>( me));

			for ( int i = vs.size(); i --> 1; )
			{
				Vertex<Map.Entry<TypeMirror, String>> vi = vs.get( i);
				TypeMirror ci = vi.payload.getKey();
				for ( int j = i; j --> 0; )
				{
					Vertex<Map.Entry<TypeMirror, String>> vj = vs.get( j);
					TypeMirror cj = vj.payload.getKey();
					boolean oij = typu.isAssignable( ci, cj);
					boolean oji = typu.isAssignable( cj, ci);
					if ( oji == oij )
						continue; // no precedence constraint between these two
					if ( oij )
						vi.precede( vj);
					else
						vj.precede( vi);
				}
			}

			Queue<Vertex<Map.Entry<TypeMirror, String>>> q;
			if ( reproducible )
			{
				q = new PriorityQueue<>( 11, new TypeTiebreaker());
			}
			else
			{
				q = new LinkedList<>();
			}

			for ( Vertex<Map.Entry<TypeMirror, String>> v : vs )
				if ( 0 == v.indegree )
					q.add( v);

			protoMappings.clear();
			finalMappings = protoMappings;
			protoMappings = null;

			while ( ! q.isEmpty() )
			{
				Vertex<Map.Entry<TypeMirror, String>> v = q.remove();
				v.use( q);
				finalMappings.add( v.payload);
			}
		}

		private TypeMirror typeMirrorFromClass( Class<?> k)
		{
			if ( k.isArray() )
			{
				TypeMirror ctm = typeMirrorFromClass( k.getComponentType());
				return typu.getArrayType( ctm);
			}

			if ( k.isPrimitive() )
			{
				TypeKind tk = TypeKind.valueOf( k.getName().toUpperCase());
				return typu.getPrimitiveType( tk);
			}

			String cname = k.getCanonicalName();
			if ( null == cname )
			{
				msg( Kind.WARNING,
					"Cannot register type mapping for class %s" +
					"that lacks a canonical name", k.getName());
				return null;
			}

			TypeElement te = elmu.getTypeElement( cname);
			if ( null == te )
			{
				msg( Kind.WARNING, "Found no TypeElement for %s", cname);
				return null; // hope it wasn't one we'll need!
			}
			return te.asType();
		}

		/**
		 * Add a custom mapping from a Java class to an SQL type.
		 *
		 * @param k Class representing the Java type
		 * @param v String representing the SQL type to be used
		 */
		void addMap(Class<?> k, String v)
		{
			addMap( typeMirrorFromClass( k), v);
		}

		/**
		 * Add a custom mapping from a Java class to an SQL type, if a class
		 * with the given name exists.
		 *
		 * @param k Canonical class name representing the Java type
		 * @param v String representing the SQL type to be used
		 */
		void addMapIfExists(String k, String v)
		{
			TypeElement te = elmu.getTypeElement( k);
			if ( null != te )
				addMap( te.asType(), v);
		}

		/**
		 * Add a custom mapping from a Java class (represented as a TypeMirror)
		 * to an SQL type.
		 *
		 * @param tm TypeMirror representing the Java type
		 * @param v String representing the SQL type to be used
		 */
		void addMap(TypeMirror tm, String v)
		{
			if ( mappingsFrozen() )
			{
				msg( Kind.ERROR,
					"addMap(%s, %s)\n" +
					"called after workAroundJava7Breakage", tm.toString(), v);
				return;
			}
			protoMappings.add( new AbstractMap.SimpleImmutableEntry<>( tm, v));
		}

		/**
		 * Return the SQL type for the Java type represented by a TypeMirror,
		 * from an explicit annotation if present, otherwise by applying the
		 * default mappings. No default-value information is included in the
		 * string returned. It is assumed that a function return is being typed
		 * rather than a function parameter.
		 *
		 * @param tm Represents the type whose corresponding SQL type is wanted.
		 * @param e Annotated element (chiefly for use as a location hint in
		 * diagnostic messages).
		 */
		String getSQLType(TypeMirror tm, Element e)
		{
			return getSQLType( tm, e, false, false);
		}


		/**
		 * Return the SQL type for the Java type represented by a TypeMirror,
		 * from an explicit annotation if present, otherwise by applying the
		 * default mappings.
		 *
		 * @param tm Represents the type whose corresponding SQL type is wanted.
		 * @param e Annotated element (chiefly for use as a location hint in
		 * diagnostic messages).
		 * @param contravariant Indicates that the element whose type is wanted
		 * is a function parameter and should be given the widest type that can
		 * be assigned to it. If false, find the narrowest type that a function
		 * return can be assigned to.
		 * @param withDefault Indicates whether any specified default value
		 * information should also be included in the "type" string returned.
		 */
		String getSQLType(TypeMirror tm, Element e,
			boolean contravariant, boolean withDefault)
		{
			boolean array = false;
			boolean row = false;
			String rslt = null;
			
			String[] defaults = null;
			
			for ( AnnotationMirror am : elmu.getAllAnnotationMirrors( e) )
			{
				if ( am.getAnnotationType().asElement().equals( AN_SQLTYPE) )
				{
					SQLTypeImpl sti = new SQLTypeImpl();
					populateAnnotationImpl( sti, e, am);
					rslt = sti.value();
					defaults = sti.defaultValue();
				}
			}

			if ( tm.getKind().equals( TypeKind.ARRAY) )
			{
				ArrayType at = ((ArrayType)tm);
				if ( ! at.getComponentType().getKind().equals( TypeKind.BYTE) )
				{
					array = true;
					tm = at.getComponentType();
					// only for bytea[] should this ever still be an array
				}
			}

			if ( ! array  &&  typu.isSameType( tm, TY_RESULTSET) )
				row = true;
			
			if ( null != rslt )
				return typeWithDefault(
					e, rslt, array, row, defaults, withDefault);

			if ( tm.getKind().equals( TypeKind.VOID) )
				return "pg_catalog.void"; // return type only; no defaults apply

			if ( tm.getKind().equals( TypeKind.ERROR) )
			{
				msg ( Kind.ERROR, e,
					"Cannot determine mapping to SQL type for unresolved type");
				rslt = tm.toString();
			}
			else
			{    
				ArrayList<Map.Entry<TypeMirror, String>> ms = finalMappings;
				if ( contravariant )
				{
					ms = (ArrayList<Map.Entry<TypeMirror, String>>)ms.clone();
					Collections.reverse( ms);
				}
				for ( Map.Entry<TypeMirror, String> me : ms )
				{
					TypeMirror ktm = me.getKey();
					if ( ktm instanceof PrimitiveType )
					{
						if ( typu.isSameType( tm, ktm) )
						{
							rslt = me.getValue();
							break;
						}
					}
					else
					{
						boolean accept;
						if ( contravariant )
							accept = typu.isAssignable( ktm, tm);
						else
							accept = typu.isAssignable( tm, ktm);
						if ( accept )
						{
							// don't compute a type of Object/"any" for
							// a function return (just admit defeat instead)
							if ( contravariant
								|| ! typu.isSameType( ktm, TY_OBJECT) )
								rslt = me.getValue();
							break;
						}
					}
				}
			}

			if ( null == rslt )
			{
				msg( Kind.ERROR, e,
					"No known mapping to an SQL type");
				rslt = tm.toString();
			}

			if ( array )
				rslt += "[]";
			
			return typeWithDefault( e, rslt, array, row, defaults, withDefault);
		}
		
		/**
		 * Given the matching SQL type already determined, return it with or
		 * without default-value information appended, as the caller desires.
		 * To ensure that the generated descriptor will be in proper form, the
		 * default values are emitted as properly-escaped string literals and
		 * then cast to the appropriate type. This approach will not work for
		 * defaults given as arbitrary SQL expressions, but covers the typical
		 * cases of simple literals and even anything that can be computed as
		 * a Java String constant expression (e.g. ""+Math.PI).
		 *
		 * @param e Annotated element (chiefly for use as a location hint in
		 * diagnostic messages).
		 * @param rslt The bare SQL type string already determined
		 * @param array Whether the Java type was determined to be an array
		 * @param row Whether the Java type was ResultSet, indicating an SQL
		 * record or row type.
		 * @param defaults Array (null if not present) of default value strings
		 * @param withDefault Whether to append the default information to the
		 * type.
		 */
		String typeWithDefault(
			Element e, String rslt, boolean array, boolean row,
			String[] defaults, boolean withDefault)
		{
			if ( null == defaults || ! withDefault )
				return rslt;
			
			int n = defaults.length;
			if ( row )
			{
				assert ! array;
				if ( n > 0 && rslt.equalsIgnoreCase("record") )
					msg( Kind.ERROR, e,
						"Only supported default for unknown RECORD type is {}");
			}
			else if ( n != 1 )
				array = true;
			else if ( ! array )
				array = arrayish.matcher( rslt).matches();
			
			StringBuilder sb = new StringBuilder( rslt);
			sb.append( " DEFAULT ");
			sb.append( row ? "ROW(" : "CAST(");
			if ( array )
				sb.append( "ARRAY[");
			if ( n > 1 )
				sb.append( "\n\t");
			for ( String s : defaults )
			{
				sb.append( DDRWriter.eQuote( s));
				if ( 0 < -- n )
					sb.append( ",\n\t");
			}
			if ( array )
				sb.append( ']');
			if ( ! row )
				sb.append( " AS ").append( rslt);
			sb.append( ')');
			return sb.toString();
		}
	}

	// expression intended to match SQL types that are arrays
	static final Pattern arrayish =
		Pattern.compile( "(?si:(?:\\[\\s*+\\d*+\\s*+\\]|ARRAY)\\s*+)$");

	/**
	 * Work around bizarre javac behavior that silently supplies an Error
	 * class in place of an attribute value for glaringly obvious source errors,
	 * instead of reporting them.
	 * @param av AnnotationValue to extract the value from
	 * @return The result of getValue unless {@code av} is an error placeholder
	 */
	static Object getValue( AnnotationValue av)
	{
		if ( "com.sun.tools.javac.code.Attribute.Error".equals(
			av.getClass().getCanonicalName()) )
			throw new AnnotationValueException();
		return av.getValue();
	}
}

/**
 * Exception thrown when an expected annotation value is a compiler-internal
 * Error class instead, which happens in some javac versions when the annotation
 * value wasn't resolved because of a source error the compiler really should
 * have reported.
 */
class AnnotationValueException extends RuntimeException { }

/**
 * A code snippet. May contain zero, one, or more complete SQL commands for
 * each of deploying and undeploying. The commands contained in one Snippet
 * will always be emitted in a fixed order. A collection of Snippets will be
 * output in an order constrained by their provides and requires methods.
 */
interface Snippet
{
	/**
	 * An {@code <implementor name>} that will be used to wrap each command
	 * from this Snippet as an {@code <implementor block>}. If null, the
	 * commands will be emitted as plain {@code <SQL statement>}s.
	 */
	public String implementor();
	/**
	 * Return an array of SQL commands (one complete command to a string) to
	 * be executed in order during deployment.
	 */
	public String[] deployStrings();
	/**
	 * Return an array of SQL commands (one complete command to a string) to
	 * be executed in order during undeployment.
	 */
	public String[] undeployStrings();
	/**
	 * Return an array of arbitrary labels considered "provided" by this
	 * Snippet. In generating the final order of the deployment descriptor file,
	 * this Snippet will come before any whose requires method returns any of
	 * the same labels.
	 */
	public String[] provides();
	/**
	 * Return an array of arbitrary labels considered "required" by this
	 * Snippet. In generating the final order of the deployment descriptor file,
	 * this Snippet will come after those whose provides method returns any of
	 * the same labels.
	 */
	public String[] requires();
	/**
	 * Method to be called after all annotations'
	 * element/value pairs have been filled in, to compute any additional
	 * information derived from those values before deployStrings() or
	 * undeployStrings() can be called. May also check for and report semantic
	 * errors that are not easily checked earlier while populating the
	 * element/value pairs.
	 * @return true if this Snippet is standalone and should be scheduled and
	 * emitted based on provides/requires; false if something else will emit it.
	 */
	public boolean characterize();
}

interface Commentable
{
	public String comment();
	public void setComment( Object o, boolean explicit, Element e);
	public String derivedComment( Element e);
}

/**
 * Vertex in a DAG, as used to put things in workable topological order
 */
class Vertex<P>
{
	P payload;
	int indegree;
	List<Vertex<P>> adj;
	
	/**
	 * Construct a new vertex with the supplied payload, indegree zero, and an
	 * empty out-adjacency list.
	 * @param payload Object to be associated with this vertex.
	 */
	Vertex( P payload)
	{
		this.payload = payload;
		indegree = 0;
		adj = new ArrayList<>();
	}
	
	/**
	 * Record that this vertex must precede the specified vertex.
	 * @param v a Vertex that this Vertex must precede.
	 */
	void precede( Vertex<P> v)
	{
		++ v.indegree;
		adj.add( v);
	}
	
	/**
	 * Record that this vertex has been 'used'. Decrement the indegree of any
	 * in its adjacency list, and add to the supplied queue any of those whose
	 * indegree becomes zero.
	 * @param q A queue of vertices that are ready (have indegree zero).
	 */
	void use( Collection<Vertex<P>> q)
	{
		for ( Vertex<P> v : adj )
			if ( 0 == -- v.indegree )
				q.add( v);
	}

	/**
	 * Record that this vertex has been 'used'. Decrement the indegree of any
	 * in its adjacency list; any of those whose indegree becomes zero should be
	 * both added to the ready queue {@code q} and removed from the collection
	 * {@code vs}.
	 * @param q A queue of vertices that are ready (have indegree zero).
	 * @param vs A collection of vertices not yet ready.
	 */
	void use( Collection<Vertex<P>> q, Collection<Vertex<P>> vs)
	{
		for ( Vertex<P> v : adj )
			if ( 0 == -- v.indegree )
			{
				vs.remove( v);
				q.add( v);
			}
	}
}

/**
 * A pair of Vertex instances for the same payload, for use when two directions
 * of topological ordering must be computed.
 */
class VertexPair<P>
{
	Vertex<P> fwd;
	Vertex<P> rev;

	VertexPair( P payload)
	{
		fwd = new Vertex( payload);
		rev = new Vertex( payload);
	}

	P payload()
	{
		return rev.payload;
	}
}

/**
 * Proxy a snippet that 'provides' an implementor tag and has no
 * undeployStrings, returning its deployStrings in their place.
 */
class ImpProvider implements Snippet
{
	Snippet s;

	ImpProvider( Snippet s) { this.s = s; }

	@Override public String       implementor() { return s.implementor(); }
	@Override public String[]   deployStrings() { return s.deployStrings(); }
	@Override public String[] undeployStrings() { return s.deployStrings(); }
	@Override public String[]        provides() { return s.provides(); }
	@Override public String[]        requires() { return s.requires(); }
	@Override public boolean     characterize() { return s.characterize(); }
}

class SnippetTiebreaker implements Comparator<Vertex<Snippet>>
{
	@Override
	public int compare( Vertex<Snippet> o1, Vertex<Snippet> o2)
	{
		Snippet s1 = o1.payload;
		Snippet s2 = o2.payload;
		int diff = s1.implementor().compareTo( s2.implementor());
		if ( 0 != diff )
			return diff;
		String[] ds1 = s1.deployStrings();
		String[] ds2 = s2.deployStrings();
		diff = ds1.length - ds2.length;
		if ( 0 != diff )
			return diff;
		for ( int i = 0 ; i < ds1.length ; ++ i )
		{
			diff = ds1[i].compareTo( ds2[i]);
			if ( 0 != diff )
				return diff;
		}
		assert s1 == s2 : "Two distinct Snippets compare equal by tiebreaker";
		return 0;
	}
}

class TypeTiebreaker
implements Comparator<Vertex<Map.Entry<TypeMirror, String>>>
{
	@Override
	public int compare(
		Vertex<Map.Entry<TypeMirror, String>> o1,
		Vertex<Map.Entry<TypeMirror, String>> o2)
	{
		Map.Entry<TypeMirror, String> m1 = o1.payload;
		Map.Entry<TypeMirror, String> m2 = o2.payload;
		int diff = m1.getValue().compareTo( m2.getValue());
		if ( 0 != diff )
			return diff;
		diff = m1.getKey().toString().compareTo( m2.getKey().toString());
		if ( 0 != diff )
			return diff;
		assert
			m1 == m2 : "Two distinct type mappings compare equal by tiebreaker";
		return 0;
	}
}<|MERGE_RESOLUTION|>--- conflicted
+++ resolved
@@ -1536,13 +1536,7 @@
 			else if ( null != (typeArgs = specialization( ret, TY_ITERATOR)) )
 			{
 				setof = true;
-<<<<<<< HEAD
-				List<TypeMirror> pending = new LinkedList<>();
-				pending.add( ret);
-				while ( ! pending.isEmpty() )
-=======
 				if ( 1 != typeArgs.size() )
->>>>>>> edb6aaa8
 				{
 					msg( Kind.ERROR, func,
 						"Need one type argument for Iterator return type");
