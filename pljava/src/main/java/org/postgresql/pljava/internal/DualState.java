/*
 * Copyright (c) 2018-2019 Tada AB and other contributors, as listed below.
 *
 * All rights reserved. This program and the accompanying materials
 * are made available under the terms of the The BSD 3-Clause License
 * which accompanies this distribution, and is available at
 * http://opensource.org/licenses/BSD-3-Clause
 *
 * Contributors:
 *   Chapman Flack
 */
package org.postgresql.pljava.internal;

import java.lang.ref.ReferenceQueue;
import java.lang.ref.WeakReference;

import java.sql.SQLException;

import java.util.ArrayDeque;
import java.util.Deque;
import java.util.HashMap;
import java.util.IdentityHashMap;
import java.util.Map;
import java.util.Queue;

import java.util.concurrent.CancellationException;
import java.util.concurrent.ConcurrentLinkedQueue;
import java.util.concurrent.atomic.AtomicInteger;
import static java.util.concurrent.locks.LockSupport.park;
import static java.util.concurrent.locks.LockSupport.unpark;

import static java.lang.management.ManagementFactory.getPlatformMBeanServer;
import javax.management.ObjectName;
import javax.management.JMException;

/**
 * Base class for object state with corresponding Java and native components.
 *<p>
 * A {@code DualState} object connects some state that exists in the JVM
 * as well as some native/PostgreSQL resources. It will 'belong' to some Java
 * object that holds a strong reference to it, and this state object is,
 * in turn, a {@link WeakReference} to that object. Java state may be held in
 * that object (if it needs only to be freed by the garbage collector when
 * unreachable), or in this object if it needs some more specific cleanup.
 * Native state will be referred to by this object.
 *<p>
 * These interesting events are possible in the life cycle of a
 * {@code DualState} object:
 * <ul>
 * <li>It is explicitly closed by the Java code using it. It, and any associated
 * native state, should be released.</li>
 * <li>It is found unreachable by the Java garbage collector. Again, any
 * associated state should be released.</li>
 * <li>Its associated native state is released or invalidated (such as by exit
 * of a corresponding context). If the object is still reachable from Java, it
 * must throw an exception for any future attempted access to its
 * native state.</li>
 * </ul>
 *<p>
 * A subclass overrides the {@link #javaStateReleased javaStateReleased},
 * {@link #javaStateUnreachable javaStateUnreachable}, or
 * {@link #nativeStateReleased nativeStateReleased} methods, respectively,
 * to add behavior for those life cycle events.
 *<p>
 * A subclass calls {@link #releaseFromJava releaseFromJava} to signal an event
 * of the first kind. Events of the second kind are, naturally, detected by the
 * Java garbage collector. To detect events of the third kind, a resource owner
 * must be associated with the instance.
 *<p>
 * A parameter to the {@code DualState} constructor is a {@code ResourceOwner},
 * a PostgreSQL implementation concept introduced in PG 8.0. A
 * {@code nativeStateReleased} event occurs when the corresponding
 * {@code ResourceOwner} is released in PostgreSQL.
 *<p>
 * However, this class does not require the {@code resourceOwner} parameter to
 * be, in all cases, a pointer to a PostgreSQL {@code ResourceOwner}. It is
 * treated simply as an opaque {@code long} value, to be compared to a value
 * passed at release time (as if in a {@code ResourceOwner} callback). Other
 * values (such as pointers to other allocated structures, which of course
 * cannot match any PG {@code ResourceOwner} existing at the same time) can also
 * be used. In PostgreSQL 9.5 and later, a {@code MemoryContext} could be used,
 * with its address passed to a {@code MemoryContextCallback} for release. For
 * state that is scoped to a single invocation of a PL/Java function, the
 * address of the {@code Invocation} can be used. Such references can be
 * considered "generalized" resource owners.
 *<p>
 * Java code may execute in multiple threads, but PostgreSQL is not
 * multi-threaded; at any given time, there is no more than one thread that may
 * safely make JNI calls into PostgreSQL routines (for that thread,
 * {@code Backend.threadMayEnterPG()} returns true). Depending on the setting of
 * the {@code pljava.java_thread_pg_entry} PostgreSQL configuration variable,
 * that may be the same one thread for the duration of a session, or it may be
 * possible for one thread to relinquish that status and another thread to take
 * it: for the {@code pljava.java_thread_pg_entry} setting {@code allow}, the
 * status is represented by holding the object monitor on
 * {@code Backend.THREADLOCK}, and {@code Backend.threadMayEnterPG()} returns
 * true for whatever thread holds it. Under that setting, there can be moments
 * when {@code Backend.threadMayEnterPG()} is not true for any thread, if one
 * has released the monitor and no other thread has yet acquired it. For brevity
 * in what follows, "the PG thread" will be used to mean whatever thread, at a
 * given moment, would observe {@code Backend.threadMayEnterPG()} to return
 * true.
 *<p>
 * Some methods of {@code DualState} and subclasses may be called from any Java
 * thread, while some must be called from the PG thread. The life-cycle
 * callbacks, {@code javaStateReleased}, {@code javaStateUnreachable}, and
 * {@code nativeStateReleased}, are called by the implementation, and always
 * on the PG thread.
 *<p>
 * The Java Memory Model imposes strict conditions for updates to memory state
 * made in one thread to be visible to other threads. Methods that are known to
 * be called only on the PG thread can sidestep those complexities, at least
 * to the extent that they manipulate only data structures not accessed in other
 * threads. This is true even under the {@code pljava.java_thread_pg_entry}
 * setting {@code allow}, where "the PG thread" may not always be the same
 * thread. Because a Java synchronization event is involved whenever
 * "the PG thread" changes, unbroken visibility is assured, just as it would be
 * in one unchanging thread, so one can say "the PG thread" for convenience and
 * without loss of generality.
 *<p>
 * For the {@code nativeStateReleased} lifecycle event, rules for memory
 * visibility are not enough; a mechanism for mutual exclusion is needed. The
 * callback is made on the PG thread from PostgreSQL code that is in the process
 * of invalidating the native state, and will do so once the callback returns.
 * If any other Java thread is actively referring to that native state, there is
 * no choice but to block the PG thread making the callback until such other
 * threads are no longer relying on the native state.
 *<p>
 * To that end, the {@link #pin pin} and {@link #unpin unpin} methods are
 * provided, and must be used to surround any block of code that accesses the
 * native state:
 *<pre>
 *pin();
 *try
 *{
 *    ... code that dereferences or relies on
 *    a valid native state ...
 *}
 *finally
 *{
 *    unpin();
 *}
 *</pre>
 *<p>
 * Pins are lightweight, nonexclusive (any number of threads may simultaneously
 * pin the same {@code DualState} instance), and reentrant (a single thread may
 * obtain and release nested pins on the same instance). The code protected by a
 * pin is ideally a short sequence representing a simple operation (reading a
 * value, or refilling a small buffer with data) on the native state. The chief
 * purpose of holding a pin is to hold off the possible invalidation of the
 * native state until the pin is released.
 *<p>
 * If either the native state or the Java state has been released already (by
 * the resource owner callback or an explicit call to {@code releaseFromJava},
 * respectively), {@code pin()} will detect that and throw the appropriate
 * exception. Otherwise, the state is safe to make use of until {@code unpin}.
 * A subclass can customize the messages or {@code SQLSTATE} codes for the
 * exceptions {@code pin()} may throw, by overriding one or more of
 * {@link #identifierForMessage identifierForMessage},
 * {@link #invalidMessage invalidMessage},
 * {@link #releasedMessage releasedMessage},
 * {@link #invalidSqlState invalidSqlState}, or
 * {@link #releasedSqlState releasedSqlState}.
 *<p>
 * Code that holds a pin may safely act on components of the native state from
 * any thread, so long as the actions do not include native calls to PostgreSQL
 * routines (directly or transitively). Access to the native memory through a
 * direct byte buffer would be a permitted example, or even calls to JNI methods
 * to retrieve fields from C {@code struct}s or chase pointers through a data
 * structure, as long as only thread-safe routines from the C runtime are called
 * and no routines of PostgreSQL itself, and as long as the memory or structure
 * being accessed is known to be safe from modification by PostgreSQL while the
 * pin is held. If the future, PL/Java may one day have an annotation that can
 * be used to mark native methods that satisfy these limits; at present, there
 * has been no effort to segregate them into those that do and those that don't.
 * Native methods that may (under any circumstances!) invoke PG routines must
 * be invoked on the PG thread.
 *<p>
 * The exclusive counterparts to {@code pin} and {@code unpin} are
 * {@link #lock lock} and {@link #unlock(int,boolean) unlock}, which are not
 * expected to be used as widely. The chief use of {@code lock}/{@code unlock}
 * is around the call to {@code nativeStateReleased} when handling a resource
 * owner callback from PostgreSQL. They can be used in subclasses to surround
 * modifications to the state, as needed. A {@code lock} will block until all
 * earlier-acquired pins are released; subsequent pins block until the lock is
 * released. Only the PG thread may use {@code lock}/{@code unlock}. An
 * {@code upgrade} argument to {@code lock} allows the lock to be acquired
 * when the PG thread already holds a pin; it should be specified
 * only when inspection of the code identifies a nearby enclosing pin and
 * confirms that the planned locked actions will not break the pinning code's
 * assumptions. Pins can be freely acquired by the PG thread while it holds a
 * lock; the coding convention's strict nesting assures they will all be
 * released before the lock is.
 *<p>
 * In an explicit call to {@code releaseFromJava}, which may be made from any
 * thread, the instance is immediately, atomically, flagged as released. No
 * subsequent pin will succeed. Pins already held are unaffected, so there must
 * be no changes made to the state, at the time {@code releaseFromJava} is
 * called, that could confuse any code that already holds a pin and is relying
 * on the state. Such changes must be made in the {@code javaStateReleased}
 * callback, which will execute only after release of the last pin, if any, and
 * always on the PG thread. If the last pin is released by a thread other than
 * the PG thread, the callback does not execute immediately, but via a queue
 * that is polled from the PG thread at convenient points.
 *<p>
 * Instances whose referents are found unreachable by Java's garbage collector
 * are placed on the same queue, so their {@code javaStateUnreachable} callbacks
 * will be executed on the PG thread when the queue is polled. The callbacks
 * should clean up any lingering native state.
 *<p>
 * As the callbacks are executed on the PG thread, any native calls they may
 * need to make into PostgreSQL are allowed without extra ceremony.
 *<p>
 * There are different abstract subclasses of {@code DualState} that wrap
 * different sorts of PostgreSQL native state, and encapsulate what needs to be
 * done when such state is released from the Java or native side. More such
 * subclasses can be added as needed.
 *<p>
 * A client class of {@code DualState} will typically contain a static nested
 * class that further extends one of these abstract subclasses, and the client
 * instance will hold a strong reference to an instance of that
 * {@code DualState} subclass constructed at the same time.
 *<p>
 * <strong>This class uses some private data structures, to track
 * created instances through their life cycles, that are not synchronized or
 * thread-safe.</strong> The design rests on the following requirements:
 * <ul>
 * <li>The structures are only traversed or modified during:
 *  <ul>
 *  <li>Instance construction
 *  <li>Reference queue processing (instances found unreachable by Java's
 *  garbage collector, or enqueued following {@code releaseFromJava})
 *  <li>Exit of a resource owner's scope
 *  </ul>
 * <li>There is only one PG thread, or only one at a time.
 * <li>Construction of any {@code DualState} instance is to take place only on
 * the PG thread. The requirement to pass any
 * constructor a {@code DualState.Key} instance, obtainable by native code, is
 * intended to reinforce that convention. It is not abuse-proof, or intended as
 * a security mechanism, but only a guard against programming mistakes.
 * <li>Reference queue processing takes place only at chosen points where a
 * thread enters or exits native code, on the PG thread.
 * <li>Resource-owner callbacks originate in native code, on the PG thread.
 * </ul>
 */
public abstract class DualState<T> extends WeakReference<T>
{
	/**
	 * {@code DualState} objects Java no longer needs.
	 *<p>
	 * They will turn up on this queue (with referent already set null) if
	 * the garbage collector has determined them to be unreachable. They can
	 * also arrive here (also with referent nulled) following
	 * {@code releaseFromJava} if the release of the last pin occurs on a thread
	 * other than the PG thread.
	 *<p>
	 * The queue is only processed by a private method called on the PG thread
	 * in selected places where it makes sense to do so.
	 */
<<<<<<< HEAD
	private static ReferenceQueue<Object> s_releasedInstances =
		new ReferenceQueue<>();
=======
	private static final ReferenceQueue<Object> s_releasedInstances =
		new ReferenceQueue<Object>();
>>>>>>> edb6aaa8

	/**
	 * All instances in a non-transient native scope are added here upon
	 * creation, to keep them visible to the garbage collector.
	 *<p>
	 * Because they are not in a transient native scope, only the
	 * {@code javaStateUnreachable} or {@code javaStateReleased} lifecycle
	 * events can occur, and in either case the object is in hand with no
	 * searching, and can be removed from this structure in O(1).
	 */
	private static final IdentityHashMap<DualState,DualState>
		s_unscopedInstances = new IdentityHashMap<DualState,DualState>();

	/**
	 * All native-scoped instances are added to this structure upon creation.
	 *<p>
	 * The hash map takes a resource owner to the doubly-linked list of
	 * instances it owns. The list is implemented directly with the two list
	 * fields here (rather than by a Collections class), so that an instance can
	 * be unlinked with no searching in the case of {@code javaStateUnreachable}
	 * or {@code javaStateReleased}, where the instance to be unlinked is
	 * already at hand. The list head is of a dummy {@code DualState} subclass.
	 */
	private static final Map<Long,DualState.ListHead> s_scopedInstances =
		new HashMap<Long,DualState.ListHead>();

	/** Backward link in per-resource-owner list. */
	private DualState m_prev;

	/** Forward link in per-resource-owner list. */
	private DualState m_next;

	/**
	 * The sole thread (at a given moment) allowed to interact with Postgres and
	 * to acquire mutate locks on {@code DualState} instances.
	 *<p>
	 * Depending on the setting of {@code pljava.java_thread_pg_entry}, this may
	 * refer to the same thread at all times, or be different threads, one at a
	 * time.
	 *<p>
	 * Not volatile; atomic operations that follow any update to it will ensure
	 * its visibility.
	 */
	private static Thread s_mutatorThread;

	/**
	 * Tracker (using thread-local storage) of possibly re-entrant pins held
	 * on objects by the current thread.
	 *<p>
	 * Organized as a stack, enforcing a strict nesting protocol for pins.
	 */
<<<<<<< HEAD
	private static Deque<DualState> s_liveInstances =
		new LinkedBlockingDeque<>();
=======
	private static final PinCount.Holder s_pinCount = new PinCount.Holder();

	/**
	 * One (state object, pin count) entry on a stack of a thread's held pins.
	 */
	static final class PinCount
	{
		/**
		 * DualState object on which the pins counted by this entry are held.
		 */
		final DualState<?> m_referent;
		/**
		 * Count of pins held on {@code m_referent} at this stack level.
		 *<p>
		 * The stack may hold earlier entries tracking additional pins on the
		 * same object, if the thread took a pin on some other object in
		 * between.
		 */
		short              m_count;

		/**
		 * Construct a new {@code PinCount} for a given referent, with count
		 * zero.
		 */
		PinCount(DualState<?> referent)
		{
			if ( null == referent )
				throw new NullPointerException("null referent of a PinCount");
			m_referent = referent;
		}

		/**
		 * Thread-local stack of {@code PinCount} entries.
		 */
		static final class Holder extends ThreadLocal<Deque<PinCount>>
		{
			@Override
			protected Deque<PinCount> initialValue()
			{
				return new ArrayDeque<PinCount>();
			}

			/**
			 * Increment a thread-local count of pins for a DualState object.
			 * @return true if there was already at least one pin counted for
			 * the object (that is, no real pin will need to be taken; this is
			 * a reentrant pin).
			 */
			boolean pin(DualState<?> s)
			{
				boolean result = false; // assume a real pin must be taken
				Deque<PinCount> counts = get();
				PinCount pc = counts.peek();
				if ( null == pc  ||  ! pc.m_referent.equals(s) )
				{
					result = hasPin(s, counts);
					counts.push(pc = new PinCount(s));
				}
				if ( 0 < pc.m_count ++ )
					return true;
				return result;
			}

			/**
			 * Decrement a thread-local count of pins for a DualState object.
			 * @return true if there remains at least one pin counted for
			 * the object (that is, no real pin will need to be released;
			 * this is a reentrant unpin).
			 */
			boolean unpin(DualState<?> s)
			{
				Deque<PinCount> counts = get();
				PinCount pc = counts.peek();
				if ( null == pc  ||  ! pc.m_referent.equals(s) )
					throw new IllegalThreadStateException(
						"mispairing of DualState pin/unpin");
				if ( 0 == -- pc.m_count )
				{
					counts.pop();
					return hasPin(s, counts);
				}
				return true;
			}

			/**
			 * True if the current thread holds one or more pins on {@code s}.
			 */
			boolean hasPin(DualState<?> s)
			{
				return hasPin(s, get());
			}

			/**
			 * True if a stack of {@code PinCount}s contains any with a non-zero
			 * count for object {@code s}.
			 */
			private boolean hasPin(DualState<?> s, Deque<PinCount> counts)
			{
				for ( PinCount pc : counts )
					if ( pc.m_referent.equals(s)  &&  0 < pc.m_count )
						return true;
				return false;
			}
		}
	}

	/** Thread local record of when the PG thread is invoking callbacks. */
	private static final CleanupTracker s_inCleanup = new CleanupTracker();

	/** Thread local boolean with pairing enter/exit operations. */
	static final class CleanupTracker extends ThreadLocal<Boolean>
	{
		boolean enter()
		{
			assert Backend.threadMayEnterPG() : m("inCleanup.enter thread");
			assert ! inCleanup() : m("inCleanup.enter re-entered");
			set(Boolean.TRUE);
			return true;
		}

		boolean exit()
		{
			assert inCleanup() : m("inCleanup.exit mispaired");
			set(Boolean.FALSE);
			return true;
		}

		boolean inCleanup()
		{
			return Boolean.TRUE == get();
		}
	}

	/**
	 * Bean to expose DualState allocation/release statistics to JMX management
	 * tools.
	 */
	private static final Statistics s_stats = new Statistics();

	static {
		try
		{
			ObjectName n = new ObjectName(
				"org.postgresql.pljava:type=DualState,name=Statistics");
			getPlatformMBeanServer().registerMBean(s_stats, n);
		}
		catch ( JMException e ) { }
	}
>>>>>>> edb6aaa8

	/**
	 * Pointer value of the {@code ResourceOwner} this instance belongs to,
	 * if any.
	 */
	protected final long m_resourceOwner;

	/**
	 * Check that a cookie is valid, throwing an unchecked exception otherwise.
	 */
	protected static void checkCookie(Key cookie)
	{
		assert Backend.threadMayEnterPG();
		if ( ! Key.class.isInstance(cookie) )
			throw new UnsupportedOperationException(
				"Operation on DualState instance without cookie");
	}

	/** Flag held in lock state showing the native state has been released. */
	private static final int NATIVE_RELEASED = 0x80000000;
	/** Flag held in lock state showing the Java state has been released. */
	private static final int JAVA_RELEASED   = 0x40000000;
	/** Flag held in lock state showing a lock has been acquired. */
	private static final int MUTATOR_HOLDS   = 0x20000000;
	/** Flag held in lock state showing a lock is pending. */
	private static final int MUTATOR_WANTS   = 0x10000000;
	/** Reserved, clear bit above count of pinners awaiting lock release. */
	private static final int WAITERS_GUARD   = 0x08000000;
	/** Mask for count of pending pinners awaiting lock release. */
	private static final int WAITERS_MASK    = 0x07ffc000;
	/** The bit shift to get WAITERS count from PINNERS count. */
	private static final int WAITERS_SHIFT   = 14;
	/** Reserved, clear bit above count of current valid pins. */
	private static final int PINNERS_GUARD   = 0x00002000;
	/** Mask for count of current pinners holding valid pins. */
	private static final int PINNERS_MASK    = 0x00001fff;

	/** Lock state, also records whether native or Java release has occurred. */
	private final AtomicInteger m_state;

	/** Threads waiting for pins pending release of lock. */
	private final Queue<Thread> m_waiters;

	/** True if argument is zero. */
	static boolean z(int i) { return 0 == i; }

	/**
	 * Return the argument; convenient breakpoint targe for failed assertions.
	 */
	static <T> T m(T detail)
	{
		return detail;
	}

	/**
	 * Construct a {@code DualState} instance with a reference to the Java
	 * object whose state it represents.
	 *<p>
	 * Subclass constructors must accept a <em>cookie</em> parameter from the
	 * native caller, and pass it along to superclass constructors. That allows
	 * some confidence that constructor parameters representing native values
	 * are for real, and also that the construction is taking place on a thread
	 * holding the native lock, keeping the concurrency story simple.
	 * @param cookie Capability held by native code to invoke {@code DualState}
	 * constructors.
	 * @param referent The Java object whose state this instance represents.
	 * @param resourceOwner Pointer value of the native {@code ResourceOwner}
	 * whose release callback will indicate that this object's native state is
	 * no longer valid. If zero (a NULL pointer in C), it indicates that the
	 * state is held in long-lived native memory (such as JavaMemoryContext),
	 * and can only be released via {@code javaStateUnreachable} or
	 * {@code javaStateReleased}.
	 */
	protected DualState(Key cookie, T referent, long resourceOwner)
	{
		super(referent, s_releasedInstances);

		checkCookie(cookie);

		long scoped = 0L;

		m_resourceOwner = resourceOwner;

		m_state = new AtomicInteger();
		m_waiters = new ConcurrentLinkedQueue<Thread>();

		assert Backend.threadMayEnterPG() : m("DualState construction");
		/*
		 * The following stanza publishes 'this' into one of the static data
		 * structures, for resource-owner-scoped or non-native-scoped instances,
		 * respectively. That may look like escape of 'this' from an unfinished
		 * constructor, but the structures are private, and only manipulated
		 * during construction and release, always on the thread cleared to
		 * enter PG. Depending on the pljava.java_thread_pg_entry setting, that
		 * might or might not always be the same thread: but if it isn't, a
		 * synchronizing action must occur when a different thread takes over.
		 * That will happen after this constructor returns, so the reference is
		 * safely published.
		 */
		if ( 0 != resourceOwner )
		{
			scoped = 1L;
			DualState.ListHead head = s_scopedInstances.get(resourceOwner);
			if ( null == head )
			{
				head = new DualState.ListHead(resourceOwner);
				s_scopedInstances.put(resourceOwner, head);
			}
			m_prev = head;
			m_next = ((DualState)head).m_next;
			m_prev.m_next = m_next.m_prev = this;
		}
		else
			s_unscopedInstances.put(this, this);

		s_stats.construct(scoped);
	}

	/**
	 * Private constructor only for dummy instances to use as the list heads
	 * for per-resource-owner lists.
	 */
	private DualState(T referent, long resourceOwner)
	{
		super(referent); // as a WeakReference subclass, must have a referent
		super.clear();   // but nobody ever said for how long.
		m_resourceOwner = resourceOwner;
		m_prev = m_next = this;
		m_state = null;
		m_waiters = null;
	}

	/**
	 * Method that will be called when the associated {@code ResourceOwner}
	 * is released, indicating that the native portion of the state
	 * is no longer valid. The implementing class should clean up
	 * whatever is appropriate to that event.
	 *<p>
	 * This object's exclusive {@code lock()}  will always be held when this
	 * method is called during resource owner release. The class whose state
	 * this is must use {@link #pin() pin()}, followed by
	 * {@link #unpin() unpin()} in a {@code finally} block, around every
	 * (ideally short) block of code that could refer to the native state.
	 *<p>
	 * This default implementation does nothing.
	 * @param javaStateLive true is passed if the instance's "Java state" is
	 * still considered live, that is, {@code releaseFromJava} has not been
	 * called, and the garbage collector has not determined the referent to be
	 * unreachable.
	 */
	protected void nativeStateReleased(boolean javaStateLive)
	{
	}

	/**
	 * Method that will be called when the Java garbage collector has determined
	 * the referent object is no longer strongly reachable. This default
	 * implementation does nothing; a subclass should override it to do any
	 * cleanup, or release of native resources, that may be required.
	 *<p>
	 * If the {@code nativeStateLive} parameter is false, this method must avoid
	 * any action (such as freeing) it would otherwise take on the associated
	 * native state; if it does not, double-free crashes can result.
	 *<p>
	 * It is not necessary for this method to remove the instance from the
	 * live-instances} data structures; that will have been done just before
	 * this method is called.
	 * @param nativeStateLive true is passed if the instance's "native state" is
	 * still considered live, that is, no resource-owner callback has been
	 * invoked to stamp it invalid (nor has it been "adopted").
	 */
	protected void javaStateUnreachable(boolean nativeStateLive)
	{
	}

	/**
	 * Called after client code has called {@code releaseFromJava}, always on
	 * a thread for which {@code Backend.threadMayEnterPG()} is true, and after
	 * any pins held on the state have been released.
	 *<p>
	 * This should not be called directly. When Java code has called
	 * {@code releaseFromJava}, the state will be changed to 'released'
	 * immediately, though without actually disturbing any state that might be
	 * referenced by threads with existing pins. This method will be called
	 * at some later time, always on a thread able to enter PG, and with no
	 * other threads having the native state pinned, so this is the place for
	 * any actual release of native state that may be needed.
	 *<p>
	 * If the {@code nativeStateLive} parameter is false, this method must avoid
	 * any action (such as freeing) it would otherwise take on the associated
	 * native state; if it does not, double-free crashes can result.
	 *<p>
	 * This default implementation calls {@code javaStateUnreachable}, which, in
	 * typical cases, will have the same cleanup to do.
	 * @param nativeStateLive true is passed if the instance's "native state" is
	 * still considered live, that is, no resource-owner callback has been
	 * invoked to stamp it invalid (nor has it been "adopted").
	 */
	protected void javaStateReleased(boolean nativeStateLive)
	{
		javaStateUnreachable(nativeStateLive);
	}

	/**
	 * What Java code will call to explicitly release this instance
	 * (in the implementation of {@code close}, for example).
	 *<p>
	 * The state is immediately marked 'released' to prevent future use, while
	 * a call to {@code javaStateReleased} will be deferred until after any pins
	 * currently held on the state have been released.
	 */
	protected final void releaseFromJava()
	{
		int s = 0; // start by assuming state is simple with no pins
		int t;
		for ( ;; )
		{
			t = s | JAVA_RELEASED;
			if ( m_state.compareAndSet(s, t) )
				break;
			s = m_state.get();
			if ( !z(s & JAVA_RELEASED) )
				return; // whoever beat us will take care of the next steps.
		}
		/*
		 * The state is now marked JAVA_RELEASED. If there is currently a
		 * non-zero count of pins, just return; the last pinner out will take
		 * the next step. Otherwise, it's up to us.
		 */
		if ( !z(s & (WAITERS_MASK | PINNERS_MASK)) )
			return;

		scheduleJavaReleased(s);
	}

	/**
	 * Throws {@code UnsupportedOperationException}; {@code releaseFromJava}
	 * must be used rather than calling this method directly.
	 */
	@Override
	public final boolean enqueue()
	{
		throw new UnsupportedOperationException(
			"directly calling enqueue() on a DualState object is not " +
			"supported; use releaseFromJava().");
	}

	/**
	 * Throws {@code UnsupportedOperationException}; {@code releaseFromJava}
	 * must be used rather than calling this method directly.
	 */
	@Override
	public final void clear()
	{
		throw new UnsupportedOperationException(
			"directly calling clear() on a DualState object is not " +
			"supported; use releaseFromJava().");
	}

	/**
	 * Obtain a pin on this state, if it is still valid, blocking if necessary
	 * until release of a lock.
	 *<p>
	 * Pins are re-entrant; a thread may obtain more than one on the same
	 * object, in strictly nested fashion. Only the outer acquisition (and
	 * corresponding release) will have any memory synchronization effect;
	 * likewise, only the outer acquisition will detect release of the object
	 * and throw the associated exception.
	 * @throws SQLException if the native state or the Java state has been
	 * released.
	 * @throws CancellationException if the thread is interrupted while waiting.
	 */
	public final void pin() throws SQLException
	{
		if ( s_pinCount.pin(this) )
			return; // reentrant pin, no need for sync effort

		int s = m_state.incrementAndGet(); // be optimistic
		if ( z(s & ~ PINNERS_MASK) )       // nothing in s but a pin count? ->
			return;                        // ... uncontended win!
		if ( !z(s & NATIVE_RELEASED) )
		{
			backoutPinBeforeEnqueue(s);
			throw new SQLException(invalidMessage(), invalidSqlState());
		}
		if ( !z(s & JAVA_RELEASED) )
		{
			backoutPinBeforeEnqueue(s);
			throw new SQLException(releasedMessage(), releasedSqlState());
		}
		if ( !z(s & PINNERS_GUARD) )
		{
			m_state.decrementAndGet(); // recovery is questionable in this case
			s_pinCount.unpin(this);
			throw new Error("DualState pin tracking capacity exceeded");
		}
		/*
		 * The state is either MUTATOR_HOLDS or MUTATOR_WANTS. In either case,
		 * we're too late to get a pin right now, and need to join the waiters
		 * queue and move our bit from the PINNERS_MASK region to the
		 * WAITERS_MASK region (by adding the value of the least waiters bit
		 * minus one, which is equal to PINNERS_GUARD|PINNERS_MASK).
		 *
		 * Proceeding in that order allows the mutator thread (if it is in
		 * MUTATOR_HOLDS and already unparked), when it releases, to ensure it
		 * sees us in the queue, by spinning as long as it sees any bits in the
		 * 'wrong' area.
		 *
		 * If moving our bit leaves zero under PINNERS_MASK and it's the
		 * MUTATOR_WANTS case, we promote and unpark the mutator before parking.
		 */

		Thread thr = Thread.currentThread();
		m_waiters.add(thr);
		int t;
		/*
		 * Top-of-loop invariant, s has either MUTATOR_HOLDS or MUTATOR_WANTS,
		 * and we're counted under PINNERS_MASK, but under WAITERS_MASK is where
		 * we belong.
		 *
		 * Construct t from s, but moving us under WAITERS_MASK; if that leaves
		 * zero under PINNERS_MASK and s has MUTATOR_WANTS, promote it to
		 * MUTATOR_HOLDS. Try to CAS the new state into place.
		 *
		 * The top-of-loop invariant must still hold if the CAS fails
		 * and s is refetched: a state without MUTATOR_HOLDS or MUTATOR_WANTS
		 * cannot be reached as long as we are looping, because our presence in
		 * the PINNERS count prevents a WANTS advancing to HOLDS, and also
		 * blocks the final CAS in the release of a HOLDS.
		 */
		for ( ;; s = m_state.get() )
		{
			t = s + (PINNERS_GUARD|PINNERS_MASK);
			/*
			 * Not necessary to check here for NATIVE_RELEASED - it only gets
			 * set at the release of a lock, which is prevented while we spin.
			 * JAVA_RELEASED could have appeared, though.
			 */
			if ( !z(s & JAVA_RELEASED) )
			{
				backoutPinAfterEnqueue(s);
				throw new SQLException(releasedMessage(), releasedSqlState());
			}
			if ( !z(s & PINNERS_GUARD) )
			{
				backoutPinAfterEnqueue(s);
				throw new Error("DualState wait tracking capacity exceeded");
			}
			if ( !z(t & MUTATOR_WANTS)  &&  z(t & PINNERS_MASK) )
				t += MUTATOR_WANTS; // promote to MUTATOR_HOLDS, next bit left
			if ( m_state.compareAndSet(s, t) )
				break;
		}
		if ( !z(t & MUTATOR_HOLDS)  &&  !z(s & MUTATOR_WANTS)) // promoted by us
			unpark(s_mutatorThread);

		/*
		 * Invariant: t is the state before we park, and must have either
		 * MUTATOR_WANTS or MUTATOR_HOLDS (loop will exit if a state is fetched
		 * that has neither).
		 */
		for ( ;; t = s )
		{
			if ( ! thr.isInterrupted() )
				park(this);
			s = m_state.get();
			if ( thr.isInterrupted()
				|| !z(s & (NATIVE_RELEASED | JAVA_RELEASED)) )
				backoutPinAfterPark(s, t); // does not return
			if ( !z(s & MUTATOR_HOLDS) ) // can only be a spurious unpark
				continue;
			if ( z(s & MUTATOR_WANTS) )  // no HOLDS, no WANTS, so
				break;                   // we have our pin and are free to go
			/*
			 * The newly-updated state has MUTATOR_WANTS. Check t (the pre-park
			 * state) to tease apart the cases for what that could mean.
			 */
			if ( !z(t & MUTATOR_HOLDS) ) // t, the pre-park state.
			{
				/*
				 * If MUTATOR_HOLDS was set when we parked, what the current
				 * state tells us is unambiguous: if it is now MUTATOR_WANTS,
				 * the earlier lock was released, we have our pin and are free
				 * to go, and the current MUTATOR_WANTS must wait for us.
				 */
				break;
			}
			/*
			 * This case is trickier. It was WANTS when we parked. The WANTS
			 * we now see could be the same WANTS we parked on, making this a
			 * spurious unpark, or it could be a new one that raced us to this
			 * point after the earlier one advanced to HOLDS, released, and
			 * unparked us. If that happened, we have our pin and are free to go
			 * (the new WANTS waits for us), and we can distinguish the cases
			 * because we are still in the queue in the former case but not the
			 * latter. (There is no race with the mutator thread draining the
			 * queue, because it does that with WANTS and HOLDS both clear, and
			 * remember, it is the only thread that gets to request a lock.)
			 * and we have our pin. In that case, we are no longer in the
			 * waiters queue, giving us a way to tell the cases apart.
			 */
			if ( m_waiters.contains(Thread.currentThread()) )
				continue;
			break;
		}
	}

	/**
	 * Release a pin.
	 *<p>
	 * If the current thread has pinned the same object more than once, only the
	 * last {@code unpin} will have any memory synchronization effect.
	 */
	public final void unpin()
	{
		if ( s_pinCount.unpin(this) )
			return; // it was a reentrant pin, no need for sync effort

		int s = 1; // start by assuming state is simple with only one pinner, us
		int t;
		for ( ;; s = m_state.get() )
		{
			assert 1 <= (s & PINNERS_MASK) : m("DualState unpin < 1 pinner");
			t = s - 1;
			if ( !z(t & MUTATOR_WANTS)  &&  z(t & PINNERS_MASK) )
				t += MUTATOR_WANTS; // promote to MUTATOR_HOLDS, next bit left
			if ( m_state.compareAndSet(s, t) )
				break;
		}

		/*
		 * If there is a javaReleased event to schedule and a mutator to unpark,
		 * do them in that order, so the mutator will not see the event's
		 * clearing/enqueueing in progress.
		 */
		if ( !z(t & JAVA_RELEASED)  &&  z(t & (WAITERS_MASK | PINNERS_MASK)) )
			scheduleJavaReleased(t);
		if ( !z(t & MUTATOR_HOLDS)  &&  !z(s & MUTATOR_WANTS)) // promoted by us
			unpark(s_mutatorThread);
	}

	/**
	 * Whether the current thread has pinned this object, for use in assertions.
	 * @return true if the current thread holds a(t least one) pin on
	 * the receiver, or is the PG thread and holds the lock.
	 */
	public final boolean pinnedByCurrentThread()
	{
		return s_pinCount.hasPin(this)  ||  s_inCleanup.inCleanup();
	}

	/**
	 * Back out an in-progress pin before our thread has been placed on the
	 * queue.
	 */
	private void backoutPinBeforeEnqueue(int s)
	{
		s_pinCount.unpin(this);
		int t;
		for ( ;; s = m_state.get() )
		{
			assert 1 <= (s & PINNERS_MASK) : m("backoutPinBeforeEnqueue");
			t = s - 1;
			if ( !z(t & MUTATOR_WANTS)  &&  z(t & PINNERS_MASK) )
				t += MUTATOR_WANTS; // promote to MUTATOR_HOLDS, next bit left
			if ( m_state.compareAndSet(s, t) )
				break;
		}
		/*
		 * See unpin() for why these are in this order.
		 */
		if ( !z(t & JAVA_RELEASED)  &&  z(t & (WAITERS_MASK | PINNERS_MASK)) )
			scheduleJavaReleased(t);
		if ( !z(t & MUTATOR_HOLDS)  &&  !z(s & MUTATOR_WANTS)) // promoted by us
			unpark(s_mutatorThread);
	}

	/**
	 * Back out an in-progress pin after our thread has been placed on the
	 * queue, but before success of the CAS that counts us under WAITERS_MASK
	 * rather than PINNERS_MASK.
	 */
	private void backoutPinAfterEnqueue(int s)
	{
		m_waiters.remove(Thread.currentThread());
		backoutPinBeforeEnqueue(s);
	}

	/**
	 * Back out a pin acquisition attempt from within the park loop (which
	 * includes a slim chance that the pin is, in fact, acquired by the time
	 * this method can complete, in which case the pin is immediately released).
	 *<p>
	 * This is only called when a condition is detected during park for which an
	 * exception is to be thrown. Therefore, after backing out, this method
	 * throws the corresponding exception; it never returns normally.
	 * @param s the most recently fetched state
	 * @param t prior state from before parking
	 * @throws SQLException appropriate for the reason this method was called
	 * @throws CancellationException if the reason was thread interruption
	 */
	private void backoutPinAfterPark(int s, int t) throws SQLException
	{
		boolean wasHolds = !z(t & MUTATOR_HOLDS); // t, the pre-park state
		/*
		 * Quickly ADD a (fictitious) PINNER, which will reliably jam any more
		 * transitions by the mutator thread (WANTS to HOLDS, or HOLDS to
		 * released) while we determine what to do next.
		 */
		for ( ;; s = m_state.get() )
		{
			t = s + 1;
			if ( m_state.compareAndSet(s, t) )
				break;
		}

		/*
		 * From the current state, determine whether our pin has in fact been
		 * acquired (so to back it out we must in fact unpin), or is still
		 * pending, using the same logic explained at the end of pin() above.
		 */
		boolean mustUnpin =
			z(t & (MUTATOR_HOLDS | MUTATOR_WANTS))
			|| z(t & MUTATOR_HOLDS)
				&& (wasHolds  ||  ! m_waiters.contains(Thread.currentThread()));

		/*
		 * If the pin has been acquired and must be unpinned, we simply subtract
		 * the fictitious extra pinner added in this method, then unpin.
		 *
		 * Otherwise, we are still enqueued, and counted in the WAITERS region
		 * (along with our fictitious added PINNER). Subtract out the WAITER,
		 * which leaves (with the added PINNER) exactly the situation that
		 * backoutPinAfterEnqueue() knows how to clean up.
		 */

		int delta;
		if ( mustUnpin )
		{
			delta = 1;
			assert 1 < (t & PINNERS_MASK) : m("backoutPinAfterPark(acquired)");
		}
		else
		{
			delta = 1 << WAITERS_SHIFT;
			assert delta <= (t & WAITERS_MASK) : m("backoutPinAfterPark");
		}
		s = t;
		for ( ;; s = m_state.get() )
		{
			t = s - delta;
			if ( m_state.compareAndSet(s, t) )
				break;
		}

		if ( mustUnpin )
			unpin();
		else
			backoutPinBeforeEnqueue(t);
		/*
		 * One of the following conditions was the reason this method was
		 * called, so throw the appropriate exception.
		 */
		if ( Thread.interrupted() )
			throw (CancellationException)
				new CancellationException("Interrupted waiting for pin")
					.initCause(new InterruptedException());
		if ( !z(s & NATIVE_RELEASED) )
			throw new SQLException(invalidMessage(), invalidSqlState());
		if ( !z(s & JAVA_RELEASED) )
			throw new SQLException(releasedMessage(), releasedSqlState());
	}

	/**
	 * Arrange the real work of cleaning up for an instance released by Java,
	 * as soon as there are no pins held on it.
	 *<p>
	 * This is called immediately by {@code releaseFromJava} if there are no
	 * pins at the time; otherwise, it is called by {@code unpin} when the last
	 * pin is released.
	 *<p>
	 * It calls {@code javaStateReleased} directly if the current thread may
	 * enter the native PostgreSQL code; otherwise, it adds the instance to
	 * the reference queue, to be handled when the queue is polled by such
	 * a thread.
	 */
	private void scheduleJavaReleased(int s)
	{
		T r = get();
		/*
		 * If get() returned a non-null reference, clearly the garbage collector
		 * has not cleared this yet (and is now prevented from doing so, by the
		 * strong reference r).
		 *
		 * Clearing it here explicitly relieves the garbage collector of further
		 * need to track it for later enqueueing.
		 */
		super.clear();

		if ( Backend.threadMayEnterPG() )
		{
			if ( null != r )
			{
				assert s_inCleanup.enter(); // no-op when assertions disabled
				try
				{
					delist();
					javaStateReleased(z(s & NATIVE_RELEASED));
					s_stats.javaRelease();
				}
				finally
				{
					assert s_inCleanup.exit();
				}
			}
			else
			{
				/*
				 * The referent was already cleared, meaning we may already be
				 * enqueued. We do not want to call javaStateReleased more than
				 * once (as could happen if it is called from here and also when
				 * the queue is drained). Instead, just do a queue drain here,
				 * having what amounts to a decent hint that at least one item
				 * may be on it.
				 */
				 cleanEnqueuedInstances();
			}
		}
		else
			super.enqueue();
	}

	/**
	 * Take an exclusive lock in preparation to mutate the state.
	 *<p>
	 * Only a thread for which {@code Backend.threadMayEnterPG()} returns true
	 * may acquire this lock.
	 * @param upgrade whether to acquire the lock without blocking even in the
	 * presence of a pin held by this thread; should be true only in cases where
	 * inspection shows a nearby enclosing pin whose assumptions clearly will
	 * not be violated by the actions to be taken under the lock.
	 * @return A semi-redacted version of the lock state, enough to discern
	 * whether it contains {@code NATIVE_RELEASED} or {@code JAVA_RELEASED}
	 * in case the caller cares, and for the paired {@code unlock} call to know
	 * whether this was a reentrant call, or should really be released.
	 */
	protected final int lock(boolean upgrade)
	{
		if ( ! Backend.threadMayEnterPG() )
			throw new IllegalThreadStateException(
				"This thread may not mutate a DualState object");
		s_mutatorThread = Thread.currentThread();

		assert !upgrade  ||  pinnedByCurrentThread() : m("upgrade without pin");

		int s = upgrade ? 1 : 0; // to start, assume simple state, no other pins
		int t;
		int contended = 0;
		for ( ;; )
		{
			t = s;
			if ( upgrade )
				t += (PINNERS_GUARD|PINNERS_MASK); // hide my pin as a waiter
			t |= ( !z(t & PINNERS_MASK) ? MUTATOR_WANTS : MUTATOR_HOLDS );
			if ( m_state.compareAndSet(s, t) )
				break;
			s = m_state.get();
			if ( !z(s & MUTATOR_HOLDS) ) // surprise! this is a reentrant call.
				return s & (NATIVE_RELEASED | JAVA_RELEASED | MUTATOR_HOLDS);
			if ( z(s & PINNERS_MASK) )
				upgrade = false; // apparently we have no pin to upgrade
		}
		while ( z(t & MUTATOR_HOLDS) )
		{
			contended = 1;
			park(this);
			t = m_state.get();
		}
		s_stats.lockContended(contended);
		return t & (NATIVE_RELEASED | JAVA_RELEASED) | (upgrade? 1 : 0);
	}

	/**
	 * Calls {@link #unlock(int,boolean) unlock(s, false)}.
	 * @param s must be the value returned by the {@code lock} call.
	 */
	protected final void unlock(int s)
	{
		unlock(s, false);
	}

	/**
	 * Release a lock, optionally setting the {@code NATIVE_RELEASED} flag
	 * atomically in the process.
	 * @param s must be the value returned by the {@code lock} call.
	 * @param isNativeRelease whether to set the {@code NATIVE_RELEASED} flag.
	 */
	protected final void unlock(int s, boolean isNativeRelease)
	{
		int t;
		if ( !z(s & MUTATOR_HOLDS) )
		{
			/*
			 * The paired lock() determined it was already held (this was a
			 * reentrant acquisition), so that the obvious thing to do here
			 * is nothing. However, if the caller wants to set NATIVE_RELEASED
			 * (and it wasn't already), that has to happen, even if nothing
			 * else does.
			 */
			if ( isNativeRelease  &&  z(s & NATIVE_RELEASED) )
			{
				for ( ;; s = m_state.get() )
				{
					t = s | NATIVE_RELEASED;
					if ( m_state.compareAndSet(s, t) )
						break;
				}
			}
			return;
		}

		boolean upgrade = !z(s & 1); // saved there in the last line of lock()

		/*
		 * We are here, so this is a real unlock action. In the same motion, we
		 * will CAS in the NATIVE_RELEASED bit if the caller wants it.
		 */
		int release = isNativeRelease ? NATIVE_RELEASED : 0;

		s = MUTATOR_HOLDS; // start by assuming state is simple, just our lock
		if ( upgrade )
			s |= 1 << WAITERS_SHIFT; // ok, assume our stashed pin is there too
		for ( ;; )
		{
			t = s & ~(MUTATOR_HOLDS|WAITERS_MASK|PINNERS_MASK);
			t |= release | ( (s & WAITERS_MASK) >>> WAITERS_SHIFT );
			/*
			 * Zero the PINNERS region in s, so the CAS will fail if anything's
			 * there. During MUTATOR_HOLDS, the only bits under PINNERS_MASK
			 * represent new would-be pinners while they add themselves to the
			 * queue, so we just spin for them here until they've moved their
			 * bits under WAITERS_MASK where they belong. Then trust the queue.
			 */
			s &= ~ PINNERS_MASK;
			if ( m_state.compareAndSet(s, t) )
				break;
			s = m_state.get();
			assert !z(s & MUTATOR_HOLDS) : m("DualState mispaired unlock");
			/*
			 * Most of our CAS spins in this class require only that no other
			 * thread write s between our fetch and CAS, so 'starving' other
			 * threads can't last long, and in fact guarantees rapid success.
			 * This spin, however, could go on for as long as it takes for some
			 * other thread to enqueue itself and move its bit out of the way.
			 * That's still a very short spin, unless we are short of CPUs and
			 * actually competing with the thread we're waiting for. Hence
			 * a yield seems prudent, if pinner count is the reason we spin.
			 */
			if ( !z(s & PINNERS_MASK) )
				Thread.yield();
		}
		/*
		 * It's good to be the only thread allowed to mutate. Nobody else will
		 * touch this queue until the next time we want a mutate lock, so simply
		 * drain it and unpark every waiting thread.
		 */
		t &= PINNERS_MASK; // should equal the number of threads on the queue
		if ( upgrade ) // my pin bit was stashed as a waiter, but nothing queued
			-- t;
		s_stats.pinContended(t);
		Thread thr;
		while ( null != (thr = m_waiters.poll()) )
		{
			-- t;
			unpark(thr);
		}
		assert 0 == t : m("Miscount of DualState wait queue");
	}

	/**
	 * Specialized version of {@link #lock lock} for use by code implementing an
	 * {@code adopt} operation (in which complete control of an object is handed
	 * back to PostgreSQL and it is dissociated from Java).
	 *<p>
	 * Can only be called on the PG thread, which must already hold a pin.
	 * No other thread can hold a pin, and neither the {@code NATIVE_RELEASED}
	 * nor {@code JAVA_RELEASED} flag may be set. This method is non-blocking
	 * and will simply throw an exception if these preconditions are not
	 * satisfied.
	 * @param cookie Capability held by native code to invoke special
	 * {@code DualState} methods.
	 */
	protected final void adoptionLock(Key cookie) throws SQLException
	{
		checkCookie(cookie);
		s_mutatorThread = Thread.currentThread();
		assert pinnedByCurrentThread() : m("adoptionLock without pin");
		int s = 1; // must be: quiescent (our pin only), unreleased
		int t = NATIVE_RELEASED | JAVA_RELEASED | MUTATOR_HOLDS
				| 1 << WAITERS_SHIFT;
		if ( ! m_state.compareAndSet(s, t) )
			throw new SQLException(
				"Attempt by PostgreSQL to adopt a released or non-quiescent " +
				"Java object");
	}

	/**
	 * Specialized version of {@link #unlock(int, boolean) unlock} for use by
	 * code implementing an {@code adopt} operation (in which complete control
	 * of an object is handed back to PostgreSQL and it is dissociated from
	 * Java).
	 *<p>
	 * Must only be called on the PG thread, which must have acquired
	 * {@code adoptionLock}. Invokes the {@code nativeStateReleased} callback,
	 * then releases the lock, leaving both {@code NATIVE_RELEASED}
	 * and {@code JAVA_RELEASED} flags set. When the calling code releases the
	 * prior pin it was expected to hold, the {@code javaStateReleased} callback
	 * will execute. A value of false will be passed to both callbacks.
	 * @param cookie Capability held by native code to invoke special
	 * {@code DualState} methods.
	 */
	protected final void adoptionUnlock(Key cookie) throws SQLException
	{
		checkCookie(cookie);
		int s = NATIVE_RELEASED | JAVA_RELEASED | MUTATOR_HOLDS
				| 1 << WAITERS_SHIFT;
		int t = NATIVE_RELEASED | JAVA_RELEASED | 1;

		/*
		 * nativeStateReleased is, as usual, executed while holding the lock.
		 */
		nativeStateReleased(false);

		if ( ! m_state.compareAndSet(s, t) )
			throw new SQLException("Release failed while adopting Java object");

		/*
		 * The release of our pre-existing pin will take care of delisting and
		 * executing javaStateReleased.
		 */
	}

	/**
	 * Return a string identifying this object in a way useful within an
	 * exception message for use of this state after native release or Java
	 * release.
	 *<p>
	 * This implementation returns the class name of the referent, or of this
	 * object if the referent has already been cleared.
	 */
	protected String identifierForMessage()
	{
		String id;
		Object referent = get();
		if ( null != referent )
			id = referent.getClass().getName();
		else
			id = getClass().getName();
		return id;
	}

	/**
	 * Return a string for an exception message reporting the use of this object
	 * after the native state has been released.
	 *<p>
	 * This implementation returns {@code identifierForMessage()} with
	 * " used beyond its PostgreSQL lifetime" appended.
	 */
	protected String invalidMessage()
	{
		return identifierForMessage() + " used beyond its PostgreSQL lifetime";
	}

	/**
	 * Return a string for an exception message reporting the use of this object
	 * after the Java state has been released.
	 *<p>
	 * This implementation returns {@code identifierForMessage()} with
	 * " used after released by Java" appended.
	 */
	protected String releasedMessage()
	{
		return identifierForMessage() + " used after released by Java";
	}

	/**
	 * Return the SQLSTATE appropriate for an attempt to use this object
	 * after its native state has been released.
	 *<p>
	 * This implementation returns 55000, object not in prerequisite state.
	 */
	protected String invalidSqlState()
	{
		return "55000";
	}

	/**
	 * Return the SQLSTATE appropriate for an attempt to use this object
	 * after its Java state has been released.
	 *<p>
	 * This implementation returns 55000, object not in prerequisite state.
	 */
	protected String releasedSqlState()
	{
		return "55000";
	}

	/**
	 * Produce a string describing this state object in a way useful for
	 * debugging, with such information as the associated {@code ResourceOwner}
	 * and whether the state is fresh or stale.
	 *<p>
	 * This method calls {@link #toString(Object)} passing {@code this}.
	 * Subclasses are encouraged to override that method with versions that add
	 * subclass-specific details.
	 * @return Description of this state object.
	 */
	@Override
	public String toString()
	{
		return toString(this);
	}

	/**
	 * Produce a string with such details of this object as might be useful for
	 * debugging, starting with an abbreviated form of the class name of the
	 * supplied object.
	 *<p>
	 * Subclasses are encouraged to override this and then call it, via super,
	 * passing the object unchanged, and then append additional
	 * subclass-specific details to the result.
	 *<p>
	 * Because the recursion ends here, this one actually does construct the
	 * abbreviated form of the class name of the object, and use it at the start
	 * of the returned string.
	 * @param o An object whose class name (abbreviated by stripping the package
	 * prefix) will be used at the start of the string. Passing {@code null} is
	 * the same as passing {@code this}.
	 * @return Description of this state object, prefixed with the abbreviated
	 * class name of the passed object.
	 */
	public String toString(Object o)
	{
		Class<?> c = (null == o ? this : o).getClass();
		String cn = c.getCanonicalName();
		int pnl = c.getPackage().getName().length();
		return String.format("%s owner:%x %s",
			cn.substring(1 + pnl), m_resourceOwner,
			z(m_state.get() & NATIVE_RELEASED) ? "fresh" : "stale");
	}

	/**
	 * Called only from native code by the {@code ResourceOwner} callback when a
	 * resource owner is being released. Must identify the live instances that
	 * have been registered to that owner, if any, and call their
	 * {@link #nativeStateReleased nativeStateReleased} methods.
	 * @param resourceOwner Pointer value identifying the resource owner being
	 * released. Calls can be received for resource owners to which no instances
	 * here have been registered.
	 *<p>
	 * Some state subclasses may have their nativeStateReleased methods called
	 * from Java code, when it is clear the native state is no longer needed in
	 * Java. That doesn't remove the state instance from s_scopedInstances,
	 * though, so it will still eventually be seen by this loop and efficiently
	 * removed by the iterator. Hence the {@code NATIVE_RELEASED} test, to avoid
	 * invoking nativeStateReleased more than once.
	 */
	private static void resourceOwnerRelease(long resourceOwner)
	{
		long total = 0L, release = 0L;

		assert Backend.threadMayEnterPG() : m("resourceOwnerRelease thread");

		DualState head = s_scopedInstances.remove(resourceOwner);
		if ( null == head )
			return;

		DualState t = head.m_next;
		head.m_prev = head.m_next = null;
		for ( DualState s = t ; s != head ; s = t )
		{
			t = s.m_next;
			s.m_prev = s.m_next = null;
			++ total;
			/*
			 * This lock() is part of DualState's contract with clients.
			 * They are responsible for pinning the state instance
			 * whenever they need the wrapped native state (which is verified
			 * to still be valid at that time) and for the duration of whatever
			 * operation needs access to that state. Taking this lock here
			 * ensures the native state is blocked from vanishing while it is
			 * actively in use.
			 */
			int state = s.lock(false);
			try
			{
				if ( z(NATIVE_RELEASED & state) )
				{
					++ release;
					s.nativeStateReleased(
						z(JAVA_RELEASED & state)  &&  null != s.get());
				}
			}
			finally
			{
				s.unlock(state, true); // true -> ensure NATIVE_RELEASED is set.
			}
		}

		s_stats.resourceOwnerPoll(release, total);
	}

	/**
	 * Called only from native code, at points where checking the
	 * freed/unreachable objects queue would be useful. Calls the
	 * {@link #javaStateUnreachable javaStateUnreachable} method for instances
	 * that were cleared and enqueued by the garbage collector; calls the
	 * {@link #javaStateReleased javaStateReleased} method for instances that
	 * have not yet been garbage collected, but were enqueued by Java code
	 * explicitly calling {@link #releaseFromJava releaseFromJava}.
	 */
	private static void cleanEnqueuedInstances()
	{
		long total = 0L, release = 0L;
		DualState s;

		assert s_inCleanup.enter(); // no-op when assertions disabled
		try
		{
			while ( null != (s = (DualState)s_releasedInstances.poll()) )
			{
				++ total;

				s.delist();
				int state = s.m_state.get();
				try
				{
					if ( !z(JAVA_RELEASED & state) )
					{
						++ release;
						s.javaStateReleased(z(NATIVE_RELEASED & state));
					}
					else if ( z(NATIVE_RELEASED & state) )
						s.javaStateUnreachable(z(NATIVE_RELEASED & state));
				}
				catch ( Throwable t ) { } /* JDK 9 Cleaner ignores exceptions */
			}
		}
		finally
		{
			assert s_inCleanup.exit();
		}

		s_stats.referenceQueueDrain(total - release, release, total);
	}

	/**
	 * Remove this instance from the data structure holding it, for scoped
	 * instances if it has a non-zero resource owner, otherwise for unscoped
	 * instances.
	 */
	private void delist()
	{
		assert Backend.threadMayEnterPG() : m("DualState delist thread");

		if ( 0 == m_resourceOwner )
		{
			if ( null != s_unscopedInstances.remove(this) )
				s_stats.delistUnscoped();
			return;
		}

		if ( null == m_prev  ||  null == m_next )
			return;
		if ( this == m_prev.m_next )
			m_prev.m_next = m_next;
		if ( this == m_next.m_prev )
			m_next.m_prev = m_prev;
		m_prev = m_next = null;
		s_stats.delistScoped();
	}

	/**
	 * Magic cookie needed as a constructor parameter to confirm that
	 * {@code DualState} subclass instances are being constructed from
	 * native code.
	 */
	public static final class Key
	{
		private static boolean constructed = false;
		private Key()
		{
			synchronized ( Key.class )
			{
				if ( constructed )
					throw new IllegalStateException("Duplicate DualState.Key");
				constructed = true;
			}
		}
	}

	/**
	 * Dummy DualState concrete class whose instances only serve as list
	 * headers in per-resource-owner lists of instances.
	 */
	private static class ListHead extends DualState<String> // because why not?
	{
		/**
		 * Construct a {@code ListHead} instance. As a subclass of
		 * {@code DualState}, it can't help having a resource owner field, so
		 * may as well use it to store the resource owner that the list is for,
		 * in case it's of interest in debugging.
		 * @param owner The resource owner
		 */
		private ListHead(long owner)
		{
			super("", owner); // An instance needs an object to be its referent
		}

		@Override
		public String toString(Object o)
		{
			return String.format(
				"DualState.ListHead for resource owner %x", m_resourceOwner);
		}
	}

	/**
	 * A {@code DualState} subclass serving only to guard access to a single
	 * nonzero {@code long} value (typically a native pointer).
	 *<p>
	 * Nothing in particular is done to the native resource at the time of
	 * {@code javaStateReleased} or {@code javaStateUnreachable}; if it is
	 * subject to reclamation, this class assumes it will be shortly, in the
	 * normal operation of the native code. This can be appropriate for native
	 * state that was set up by a native caller for a short lifetime, such as a
	 * single function invocation.
	 */
	public static abstract class SingleGuardedLong<T> extends DualState<T>
	{
		private final long m_guardedLong;

		protected SingleGuardedLong(
			Key cookie, T referent, long resourceOwner, long guardedLong)
		{
			super(cookie, referent, resourceOwner);
			m_guardedLong = guardedLong;
		}

		@Override
		public String toString(Object o)
		{
			return
				String.format(formatString(), super.toString(o), m_guardedLong);
		}

		/**
		 * Return a {@code printf} format string resembling
		 * {@code "%s something(%x)"} where the {@code %x} will be the value
		 * being guarded; the "something" should indicate what the value
		 * represents, or what will be done with it when released by Java.
		 */
		protected String formatString()
		{
			return "%s GuardedLong(%x)";
		}

		protected final long guardedLong()
		{
			assert pinnedByCurrentThread() : m("guardedLong() without pin");
			return m_guardedLong;
		}
	}

	/**
	 * A {@code DualState} subclass whose only native resource releasing action
	 * needed is {@code pfree} of a single pointer.
	 */
	public static abstract class SinglePfree<T> extends SingleGuardedLong<T>
	{
		protected SinglePfree(
			Key cookie, T referent, long resourceOwner, long pfreeTarget)
		{
			super(cookie, referent, resourceOwner, pfreeTarget);
		}

		@Override
		protected String formatString()
		{
			return "%s pfree(%x)";
		}

		/**
		 * When the Java state is released or unreachable, a {@code pfree}
		 * call is made so the native memory is released without having to wait
		 * for release of its containing context.
		 */
		@Override
		protected void javaStateUnreachable(boolean nativeStateLive)
		{
			assert Backend.threadMayEnterPG();
			if ( nativeStateLive )
				_pfree(guardedLong());
		}

		private native void _pfree(long pointer);
	}

	/**
	 * A {@code DualState} subclass whose only native resource releasing action
	 * needed is {@code MemoryContextDelete} of a single context.
	 *<p>
	 * This class may get called at the {@code nativeStateReleased} entry, not
	 * only if the native state is actually being released, but if it is being
	 * 'claimed' by native code for its own purposes. The effect is the same
	 * as far as Java is concerned; the object is no longer accessible, and the
	 * native code is responsible for whatever happens to it next.
	 */
	public static abstract class SingleMemContextDelete<T>
	extends SingleGuardedLong<T>
	{
		protected SingleMemContextDelete(
			Key cookie, T referent, long resourceOwner, long memoryContext)
		{
			super(cookie, referent, resourceOwner, memoryContext);
		}

		@Override
		public String formatString()
		{
			return "%s MemoryContextDelete(%x)";
		}

		/**
		 * When the Java state is released or unreachable, a
		 * {@code MemoryContextDelete}
		 * call is made so the native memory is released without having to wait
		 * for release of its parent context.
		 */
		@Override
		protected void javaStateUnreachable(boolean nativeStateLive)
		{
			assert Backend.threadMayEnterPG();
			if ( nativeStateLive )
				_memContextDelete(guardedLong());
		}

		private native void _memContextDelete(long pointer);
	}

	/**
	 * A {@code DualState} subclass whose only native resource releasing action
	 * needed is {@code FreeTupleDesc} of a single pointer.
	 */
	public static abstract class SingleFreeTupleDesc<T>
	extends SingleGuardedLong<T>
	{
		protected SingleFreeTupleDesc(
			Key cookie, T referent, long resourceOwner, long ftdTarget)
		{
			super(cookie, referent, resourceOwner, ftdTarget);
		}

		@Override
		public String formatString()
		{
			return "%s FreeTupleDesc(%x)";
		}

		/**
		 * When the Java state is released or unreachable, a
		 * {@code FreeTupleDesc}
		 * call is made so the native memory is released without having to wait
		 * for release of its containing context.
		 */
		@Override
		protected void javaStateUnreachable(boolean nativeStateLive)
		{
			assert Backend.threadMayEnterPG();
			if ( nativeStateLive )
				_freeTupleDesc(guardedLong());
		}

		private native void _freeTupleDesc(long pointer);
	}

	/**
	 * A {@code DualState} subclass whose only native resource releasing action
	 * needed is {@code heap_freetuple} of a single pointer.
	 */
	public static abstract class SingleHeapFreeTuple<T>
	extends SingleGuardedLong<T>
	{
		protected SingleHeapFreeTuple(
			Key cookie, T referent, long resourceOwner, long hftTarget)
		{
			super(cookie, referent, resourceOwner, hftTarget);
		}

		@Override
		public String formatString()
		{
			return"%s heap_freetuple(%x)";
		}

		/**
		 * When the Java state is released or unreachable, a
		 * {@code heap_freetuple}
		 * call is made so the native memory is released without having to wait
		 * for release of its containing context.
		 */
		@Override
		protected void javaStateUnreachable(boolean nativeStateLive)
		{
			assert Backend.threadMayEnterPG();
			if ( nativeStateLive )
				_heapFreeTuple(guardedLong());
		}

		private native void _heapFreeTuple(long pointer);
	}

	/**
	 * A {@code DualState} subclass whose only native resource releasing action
	 * needed is {@code FreeErrorData} of a single pointer.
	 */
	public static abstract class SingleFreeErrorData<T>
	extends SingleGuardedLong<T>
	{
		protected SingleFreeErrorData(
			Key cookie, T referent, long resourceOwner, long fedTarget)
		{
			super(cookie, referent, resourceOwner, fedTarget);
		}

		@Override
		public String formatString()
		{
			return "%s FreeErrorData(%x)";
		}

		/**
		 * When the Java state is released or unreachable, a
		 * {@code FreeErrorData}
		 * call is made so the native memory is released without having to wait
		 * for release of its containing context.
		 */
		@Override
		protected void javaStateUnreachable(boolean nativeStateLive)
		{
			assert Backend.threadMayEnterPG();
			if ( nativeStateLive )
				_freeErrorData(guardedLong());
		}

		private native void _freeErrorData(long pointer);
	}

	/**
	 * A {@code DualState} subclass whose only native resource releasing action
	 * needed is {@code SPI_freeplan} of a single pointer.
	 */
	public static abstract class SingleSPIfreeplan<T>
	extends SingleGuardedLong<T>
	{
		protected SingleSPIfreeplan(
			Key cookie, T referent, long resourceOwner, long fpTarget)
		{
			super(cookie, referent, resourceOwner, fpTarget);
		}

		@Override
		public String formatString()
		{
			return "%s SPI_freeplan(%x)";
		}

		/**
		 * When the Java state is released or unreachable, an
		 * {@code SPI_freeplan}
		 * call is made so the native memory is released without having to wait
		 * for release of its containing context.
		 */
		@Override
		protected void javaStateUnreachable(boolean nativeStateLive)
		{
			assert Backend.threadMayEnterPG();
			if ( nativeStateLive )
				_spiFreePlan(guardedLong());
		}

		private native void _spiFreePlan(long pointer);
	}

	/**
	 * A {@code DualState} subclass whose only native resource releasing action
	 * needed is {@code SPI_cursor_close} of a single pointer.
	 */
	public static abstract class SingleSPIcursorClose<T>
	extends SingleGuardedLong<T>
	{
		protected SingleSPIcursorClose(
			Key cookie, T referent, long resourceOwner, long ccTarget)
		{
			super(cookie, referent, resourceOwner, ccTarget);
		}

		@Override
		public String formatString()
		{
			return "%s SPI_cursor_close(%x)";
		}

		/**
		 * When the Java state is released or unreachable, an
		 * {@code SPI_cursor_close}
		 * call is made so the native memory is released without having to wait
		 * for release of its containing context.
		 *<p>
		 * For this class (and for reasons that weren't made
		 * obvious in the original code this reimplements), the native code will
		 * avoid calling {@code SPI_cursor_close} if the {@code Invocation}'s
		 * error-occurred flag is set, or during a callback from the executor
		 * through an {@code ExprContextCallbackFunction}.
		 */
		@Override
		protected void javaStateUnreachable(boolean nativeStateLive)
		{
			assert Backend.threadMayEnterPG();
			if ( nativeStateLive )
				_spiCursorClose(guardedLong());
		}

		/*
		 * This code copied from its former location in Portal.c, for reasons
		 * not really explained there, is different from most of the other
		 * javaStateReleased actions here, by virtue of being conditional; it
		 * does nothing if the current Invocation's errorOccurred flag is set,
		 * or during an end-of-expression-context callback from the executor.
		 */
		private native void _spiCursorClose(long pointer);
	}

	/**
	 * Bean exposing some {@code DualState} allocation and lifecycle statistics
	 * for viewing in a JMX management client.
	 */
	public static interface StatisticsMBean
	{
		long getConstructed();
		long getEnlistedScoped();
		long getEnlistedUnscoped();
		long getDelistedScoped();
		long getDelistedUnscoped();
		long getJavaUnreachable();
		long getJavaReleased();
		long getNativeReleased();
		long getResourceOwnerPasses();
		long getReferenceQueuePasses();
		long getReferenceQueueItems();
		long getContendedLocks();
		long getContendedPins();
	}

	static class Statistics implements StatisticsMBean
	{
		public long getConstructed()           { return constructed; }
		public long getEnlistedScoped()        { return enlistedScoped; }
		public long getEnlistedUnscoped()      { return enlistedUnscoped; }
		public long getDelistedScoped()        { return delistedScoped; }
		public long getDelistedUnscoped()      { return delistedUnscoped; }
		public long getJavaUnreachable()       { return javaUnreachable; }
		public long getJavaReleased()          { return javaReleased; }
		public long getNativeReleased()        { return nativeReleased; }
		public long getResourceOwnerPasses()   { return resourceOwnerPasses; }
		public long getReferenceQueuePasses()  { return referenceQueuePasses; }
		public long getReferenceQueueItems()   { return referenceQueueItems; }
		public long getContendedLocks()        { return contendedLocks; }
		public long getContendedPins()         { return contendedPins; }

		private long constructed = 0L;
		private long enlistedScoped = 0L;
		private long enlistedUnscoped = 0L;
		private long delistedScoped = 0L;
		private long delistedUnscoped = 0L;
		private long javaUnreachable = 0L;
		private long javaReleased = 0L;
		private long nativeReleased = 0L;
		private long resourceOwnerPasses = 0L;
		private long referenceQueuePasses = 0L;
		private long referenceQueueItems = 0L;
		private long contendedLocks = 0L;
		private long contendedPins = 0L;

		final void construct(long scoped)
		{
			++ constructed;
			enlistedScoped += scoped;
			enlistedUnscoped += 1L - scoped;
		}

		final void resourceOwnerPoll(long released, long total)
		{
			++ resourceOwnerPasses;
			nativeReleased += released;
			delistedScoped += total;
		}

		final void javaRelease(long scoped, long unscoped)
		{
			++ javaReleased;
			delistedScoped += scoped;
			delistedUnscoped += unscoped;
		}

		final void referenceQueueDrain(
			long unreachable, long release, long total)
		{
			++ referenceQueuePasses;
			referenceQueueItems += total;
			javaUnreachable += unreachable;
			javaReleased += release;
		}

		final void delistScoped()
		{
			++ delistedScoped;
		}

		final void delistUnscoped()
		{
			++ delistedUnscoped;
		}

		final void javaRelease()
		{
			++ javaReleased;
		}

		final void lockContended(int n)
		{
			contendedLocks += n;
		}

		final void pinContended(int n)
		{
			contendedPins += n;
		}
	}
}<|MERGE_RESOLUTION|>--- conflicted
+++ resolved
@@ -257,13 +257,8 @@
 	 * The queue is only processed by a private method called on the PG thread
 	 * in selected places where it makes sense to do so.
 	 */
-<<<<<<< HEAD
-	private static ReferenceQueue<Object> s_releasedInstances =
-		new ReferenceQueue<>();
-=======
 	private static final ReferenceQueue<Object> s_releasedInstances =
 		new ReferenceQueue<Object>();
->>>>>>> edb6aaa8
 
 	/**
 	 * All instances in a non-transient native scope are added here upon
@@ -315,10 +310,6 @@
 	 *<p>
 	 * Organized as a stack, enforcing a strict nesting protocol for pins.
 	 */
-<<<<<<< HEAD
-	private static Deque<DualState> s_liveInstances =
-		new LinkedBlockingDeque<>();
-=======
 	private static final PinCount.Holder s_pinCount = new PinCount.Holder();
 
 	/**
@@ -467,7 +458,6 @@
 		}
 		catch ( JMException e ) { }
 	}
->>>>>>> edb6aaa8
 
 	/**
 	 * Pointer value of the {@code ResourceOwner} this instance belongs to,
