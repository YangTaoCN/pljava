/*
 * Copyright (c) 2004-2018 Tada AB and other contributors, as listed below.
 *
 * All rights reserved. This program and the accompanying materials
 * are made available under the terms of the The BSD 3-Clause License
 * which accompanies this distribution, and is available at
 * http://opensource.org/licenses/BSD-3-Clause
 *
 * Contributors:
 *   Tada AB
 *   PostgreSQL Global Development Group
 *   Chapman Flack
 */
package org.postgresql.pljava.jdbc;

import java.io.InputStream;
import java.io.InputStreamReader;
import java.io.Reader;
import java.io.UnsupportedEncodingException;
import java.math.BigDecimal;
import java.net.URL;
import java.sql.Array;
import java.sql.Blob;
import java.sql.Clob;
import java.sql.Date;
import java.sql.NClob;
import java.sql.ParameterMetaData;
import java.sql.PreparedStatement;
import java.sql.Ref;
import java.sql.ResultSet;
import java.sql.ResultSetMetaData;
import java.sql.RowId;
import java.sql.SQLException;
import java.sql.SQLFeatureNotSupportedException;
import java.sql.Time;
import java.sql.Timestamp;
import java.sql.Types;
import java.sql.SQLXML;
import java.util.Arrays;
import java.util.Calendar;

import org.postgresql.pljava.internal.ExecutionPlan;
import org.postgresql.pljava.internal.Oid;

/**
 *
 * @author Thomas Hallgren
 */
public class SPIPreparedStatement extends SPIStatement implements PreparedStatement
{
	private final Oid[]    m_typeIds;
	private final Object[] m_values;
	private final int[]    m_sqlTypes;
	private final String   m_statement;
	private ExecutionPlan  m_plan;

	public SPIPreparedStatement(SPIConnection conn, String statement, int paramCount)
	{
		super(conn);
		m_statement = statement;
		m_typeIds   = new Oid[paramCount];
		m_values    = new Object[paramCount];
		m_sqlTypes  = new int[paramCount];
		Arrays.fill(m_sqlTypes, Types.NULL);
	}

	@Override
	public void close()
	throws SQLException
	{
		if(m_plan != null)
		{
			m_plan.close();
			m_plan = null;
		}
		this.clearParameters();
		super.close();
		Invocation.current().forgetStatement(this);
	}

	@Override
	public ResultSet executeQuery()
	throws SQLException
	{
		this.execute();
		return this.getResultSet();
	}

	@Override
	public int executeUpdate()
	throws SQLException
	{
		this.execute();
		return this.getUpdateCount();
	}

	@Override
	public void setNull(int columnIndex, int sqlType)
	throws SQLException
	{
		this.setObject(columnIndex, null, sqlType);
	}

	@Override
	public void setBoolean(int columnIndex, boolean value) throws SQLException
	{
		this.setObject(columnIndex, value ? Boolean.TRUE : Boolean.FALSE, Types.BOOLEAN);
	}

	@Override
	public void setByte(int columnIndex, byte value) throws SQLException
	{
		this.setObject(columnIndex, new Byte(value), Types.TINYINT);
	}

	@Override
	public void setShort(int columnIndex, short value) throws SQLException
	{
		this.setObject(columnIndex, new Short(value), Types.SMALLINT);
	}

	@Override
	public void setInt(int columnIndex, int value) throws SQLException
	{
		this.setObject(columnIndex, new Integer(value), Types.INTEGER);
	}

	@Override
	public void setLong(int columnIndex, long value) throws SQLException
	{
		this.setObject(columnIndex, new Long(value), Types.BIGINT);
	}

	@Override
	public void setFloat(int columnIndex, float value) throws SQLException
	{
		this.setObject(columnIndex, new Float(value), Types.FLOAT);
	}

	@Override
	public void setDouble(int columnIndex, double value) throws SQLException
	{
		this.setObject(columnIndex, new Double(value), Types.DOUBLE);
	}

	@Override
	public void setBigDecimal(int columnIndex, BigDecimal value) throws SQLException
	{
		this.setObject(columnIndex, value, Types.DECIMAL);
	}

	@Override
	public void setString(int columnIndex, String value) throws SQLException
	{
		this.setObject(columnIndex, value, Types.VARCHAR);
	}

	@Override
	public void setBytes(int columnIndex, byte[] value) throws SQLException
	{
		this.setObject(columnIndex, value, Types.VARBINARY);
	}

	@Override
	public void setDate(int columnIndex, Date value) throws SQLException
	{
		this.setObject(columnIndex, value, Types.DATE);
	}

	@Override
	public void setTime(int columnIndex, Time value) throws SQLException
	{
		this.setObject(columnIndex, value, Types.TIME);
	}

	@Override
	public void setTimestamp(int columnIndex, Timestamp value) throws SQLException
	{
		this.setObject(columnIndex, value, Types.TIMESTAMP);
	}

	@Override
	public void setAsciiStream(int columnIndex, InputStream value, int length) throws SQLException
	{
		try
		{
			this.setObject(columnIndex,
				new ClobValue(new InputStreamReader(value, "US-ASCII"), length),
				Types.CLOB);
		}
		catch(UnsupportedEncodingException e)
		{
			throw new SQLException("US-ASCII encoding is not supported by this JVM");
		}
	}

	/**
	 * @deprecated
	 */
	@Override
	public void setUnicodeStream(int columnIndex, InputStream value, int arg2) throws SQLException
	{
		throw new UnsupportedFeatureException("PreparedStatement.setUnicodeStream");
	}

	@Override
	public void setBinaryStream(int columnIndex, InputStream value, int length) throws SQLException
	{
		this.setObject(columnIndex, new BlobValue(value, length), Types.BLOB);
	}

	@Override
	public void clearParameters()
	throws SQLException
	{
		Arrays.fill(m_values,   null);
		Arrays.fill(m_sqlTypes, Types.NULL);
	}

	/**
	 * Implemented on {@link #setObject(int,Object,int)}, discarding scale.
	 */
	@Override
	public void setObject(int columnIndex, Object value, int sqlType, int scale)
	throws SQLException
	{
		this.setObject(columnIndex, value, sqlType);
	}

	@Override
	public void setObject(int columnIndex, Object value, int sqlType)
	throws SQLException
	{
		setObject(columnIndex, value, sqlType, TypeBridge.wrap(value));
	}

	private void setObject(
		int columnIndex, Object value, int sqlType, TypeBridge<?>.Holder vAlt)
	throws SQLException
	{
		if(columnIndex < 1 || columnIndex > m_sqlTypes.length)
			throw new SQLException("Illegal parameter index");

		Oid id = null;

		if ( null != vAlt )
			id = new Oid(vAlt.defaultOid());
		else if ( sqlType != Types.OTHER )
			id = Oid.forSqlType(sqlType);
		else
			id = Oid.forJavaObject(value);

		// Default to String.
		//
		if(id == null)
			id = Oid.forSqlType(Types.VARCHAR);

		Oid op = m_typeIds[--columnIndex];

		/*
		 * Coordinate this behavior with the newly-implemented
		 * setNull(int,int,String), which can have been used to set a specific
		 * PostgreSQL type oid that is not the default mapping from any JDBC
		 * type.
		 *
		 * If no oid has already been set, unconditionally assign the one just
		 * chosen above. If the one just chosen matches one already set, do
		 * nothing. Otherwise, assign the one just chosen and re-prepare, but
		 * ONLY IF WE HAVE NOT BEEN GIVEN A TYPEBRIDGE.HOLDER. If a Holder is
		 * supplied, the value is of one of the types newly allowed for 1.5.1;
		 * it is safe to introduce a different behavior with those, as they had
		 * no prior behavior to match.
		 *
		 * The behavior for the new types is to NOT overwrite whatever PG oid
		 * may have been already assigned, but to simply pass the Holder and
		 * hope the native Type implementation knows how to munge the object
		 * to that PG type. An exception will ensue if it does not.
		 *
		 * The ultimate (future major release) way for PreparedStatement
		 * parameter typing to work will be to rely on the improved SPI from
		 * PG 9.0 to find out the parameter types PostgreSQL's type inference
		 * has come up with, and treat assignments here as coercions to those,
		 * just as for result-set updaters. That will moot most of these goofy
		 * half-measures here. https://www.postgresql.org/message-id/
		 * d5ecbef6-88ee-85d8-7cc2-8c8741174f2d%40anastigmatix.net
		 */

		if(op == null)
			m_typeIds[columnIndex] = id;
		else if ( null == vAlt  &&  !op.equals(id) )
		{
			m_typeIds[columnIndex] = id;
			
			// We must re-prepare
			//
			if ( m_plan != null )
			{
				m_plan.close();
				m_plan = null;
			}
		}
		m_sqlTypes[columnIndex] = sqlType;
		m_values[columnIndex] = null == vAlt ? value : vAlt;
	}

	@Override
	public void setObject(int columnIndex, Object value)
	throws SQLException
	{
		if(value == null)
			throw new SQLException(
				"Can't assign null unless the SQL type is known");

		TypeBridge<?>.Holder vAlt = TypeBridge.wrap(value);

		int sqlType;
		if ( null == vAlt )
			sqlType = SPIConnection.getTypeForClass(value.getClass());
		else
			sqlType = Types.OTHER;

		this.setObject(columnIndex, value, sqlType, vAlt);
	}

	/**
	 * Obtains the XOPEN SQL types for the parameters. 
	 * @return The array of types.
	 */
	private int[] getSqlTypes()
	{
		int   idx   = m_sqlTypes.length;
		int[] types = (int[])m_sqlTypes.clone();
		while(--idx >= 0)
		{
			if(types[idx] == Types.NULL)
				types[idx] = Types.VARCHAR;	// Default.
		}
		return types;
	}

	@Override
	public boolean execute()
	throws SQLException
	{
		int[] sqlTypes = m_sqlTypes;
		int idx = sqlTypes.length;
		while(--idx >= 0)
			if(sqlTypes[idx] == Types.NULL)
				throw new SQLException("Not all parameters have been set");

		if(m_plan == null)
			m_plan = ExecutionPlan.prepare(m_statement, m_typeIds);

		boolean result = this.executePlan(m_plan, m_values);
		this.clearParameters(); // Parameters are cleared upon successful completion.
		return result;
	}

	/**
	 * The prepared statement cannot be used for executing oter statements.
	 * @throws SQLException indicating that this feature is not supported.
	 */
	public boolean execute(String statement)
	throws SQLException
	{
		throw new UnsupportedFeatureException("Can't execute other statements using a prepared statement");
	}

	@Override
	public void addBatch()
	throws SQLException
	{
		this.internalAddBatch(new Object[]{m_values.clone(), m_sqlTypes.clone(), m_typeIds.clone()});
		this.clearParameters(); // Parameters are cleared upon successful completion.
	}

	/**
	 * The prepared statement cannot have other statements added too it.
	 * @throws SQLException indicating that this feature is not supported.
	 */
	@Override
	public void addBatch(String statement)
	throws SQLException
	{
		throw new UnsupportedFeatureException("Can't add batch statements to a prepared statement");
	}

	@Override
	public void setCharacterStream(int columnIndex, Reader value, int length)
	throws SQLException
	{
		this.setObject(columnIndex, new ClobValue(value, length), Types.CLOB);
	}

	@Override
	public void setRef(int columnIndex, Ref value) throws SQLException
	{
		this.setObject(columnIndex, value, Types.REF);
	}

	@Override
	public void setBlob(int columnIndex, Blob value) throws SQLException
	{
		this.setObject(columnIndex, value, Types.BLOB);
	}

	@Override
	public void setClob(int columnIndex, Clob value) throws SQLException
	{
		this.setObject(columnIndex, value, Types.CLOB);
	}

	@Override
	public void setArray(int columnIndex, Array value) throws SQLException
	{
		this.setObject(columnIndex, value, Types.ARRAY);
	}

	/**
	 * ResultSetMetaData is not yet supported.
	 * @throws SQLException indicating that this feature is not supported.
	 */
	@Override
	public ResultSetMetaData getMetaData()
	throws SQLException
	{
		throw new UnsupportedFeatureException("ResultSet meta data is not yet implemented");
	}

	@Override
	public void setDate(int columnIndex, Date value, Calendar cal)
	throws SQLException
	{
		if(cal == null || cal == Calendar.getInstance())
			this.setObject(columnIndex, value, Types.DATE);
		throw new UnsupportedFeatureException("Setting date using explicit Calendar");
	}

	@Override
	public void setTime(int columnIndex, Time value, Calendar cal)
	throws SQLException
	{
		if(cal == null || cal == Calendar.getInstance())
			this.setObject(columnIndex, value, Types.TIME);
		throw new UnsupportedFeatureException("Setting time using explicit Calendar");
	}

	@Override
	public void setTimestamp(int columnIndex, Timestamp value, Calendar cal)
	throws SQLException
	{
		if(cal == null || cal == Calendar.getInstance())
			this.setObject(columnIndex, value, Types.TIMESTAMP);
		throw new UnsupportedFeatureException("Setting time using explicit Calendar");
	}

	/**
	 * This method can (and is the only method that can, until JDBC 4.2 SQLType
	 * is implemented) assign a specific PostgreSQL type, by name, to a
	 * PreparedStatement parameter.
	 *<p>
	 * However, to avoid a substantial behavior change in a 1.5.x minor release,
	 * its effect is limited for now. Any subsequent assignment of a non-null
	 * value for the parameter, using any of the setter methods or
	 * setObject-accepted classes from pre-JDBC 4.2, will reset the associated
	 * PostgreSQL type to what would have been assigned according to the JDBC
	 * {@code sqlType} or the type of the object.
	 *<p>
	 * In contrast, setObject with any of the object types newly recognized
	 * in PL/Java 1.5.1 will not overwrite the PostgreSQL type assigned by this
	 * method, but will let it stand, on the assumption that the object's native
	 * to-Datum coercions will include one that applies to the type. If not, an
	 * exception will result.
	 *<p>
	 * The {@code sqlType} supplied here will be remembered, only to be used by
	 * the somewhat-functionally-impaired {@code ParameterMetaData}
	 * implementation. It is not checked for compatibility with the supplied
	 * PostgreSQL {@code typeName} in any way.
	 */
	@Override
	public void setNull(int columnIndex, int sqlType, String typeName)
	throws SQLException
	{
		Oid id = Oid.forTypeName(typeName);
		Oid op = m_typeIds[--columnIndex];
		if ( null == op )
			m_typeIds[columnIndex] = id;
		else if ( !op.equals(id) )
		{
			m_typeIds[columnIndex] = id;
			if ( null != m_plan )
			{
				m_plan.close();
				m_plan = null;
			}
		}
		m_sqlTypes[columnIndex] = sqlType;
		m_values[columnIndex] = null;
	}

	@Override
	public void setURL(int columnIndex, URL value) throws SQLException
	{
		this.setObject(columnIndex, value, Types.DATALINK);
	}

	public String toString()
	{
		return m_statement;
	}

	/**
	 * Due to the design of the <code>SPI_prepare</code>, it is currently impossible to
	 * obtain the correct parameter meta data before all the parameters have been
	 * set, hence a ParameterMetaData obtained prior to setting the paramteres
	 * will have all parameters set to the default type {@link Types#VARCHAR}.
	 * Once the parameters have been set, a fair attempt is made to generate this
	 * object based on the supplied values.
	 * @return The meta data for parameter values.
	 */
	@Override
	public ParameterMetaData getParameterMetaData()
	throws SQLException
	{
		return new SPIParameterMetaData(this.getSqlTypes());
	}

	protected long executeBatchEntry(Object batchEntry)
	throws SQLException
	{
		long ret = SUCCESS_NO_INFO;
		Object batchParams[] = (Object[])batchEntry;
		Object batchValues = batchParams[0];
		Object batchSqlTypes = batchParams[1];
		Object batchTypeIds[] = (Object[])batchParams[2];

		System.arraycopy(batchValues, 0, m_values, 0, m_values.length);
		System.arraycopy(batchSqlTypes, 0, m_sqlTypes, 0, m_sqlTypes.length);

		// Determine if we need to replan the query because the
		// types have changed from the last execution.
		//
		for (int i=0; i<m_typeIds.length; i++) {
			if (m_typeIds[i] != batchTypeIds[i]) {
				// We must re-prepare
				//
				if(m_plan != null) {
					m_plan.close();
					m_plan = null;
				}

				System.arraycopy(batchTypeIds, 0, m_typeIds, 0, m_typeIds.length);
				break;
			}
		}

		if(this.execute())
			this.getResultSet().close();
		else
		{
			long updCount = this.getUpdateCount();
			if(updCount >= 0)
				ret = updCount;
		}
		return ret;
	}

	// ************************************************************
	// Implementation of JDBC 4 methods. Methods go here if they
	// don't throw SQLFeatureNotSupportedException; they can be
	// considered implemented even if they do nothing useful, as
	// long as that's an allowed behavior by the JDBC spec.
	// ************************************************************

<<<<<<< HEAD
	public void setSQLXML(int parameterIndex,
               SQLXML xmlObject)
=======
	@Override
	public void setSQLXML(int parameterIndex, SQLXML xmlObject)
>>>>>>> c6474ebf
		throws SQLException
	{
	    setObject(parameterIndex, xmlObject, Types.SQLXML);
	}

	// ************************************************************
	// Non-implementation of JDBC 4 methods.
	// ************************************************************

	@Override
	public void setNClob(int parameterIndex,
			     Reader reader)
		throws SQLException
	{
		throw new SQLFeatureNotSupportedException
			( this.getClass()
			  + ".setNClob( int, Reader ) not implemented yet.",
			  "0A000" );

	}

	@Override
	public void setNClob(int parameterIndex,
			     NClob value)
		throws SQLException
	{
		throw new SQLFeatureNotSupportedException
			( this.getClass()
			  + ".setNClob( int, NClob ) not implemented yet.",
			  "0A000" );

	}

	@Override
	public void setNClob(int parameterIndex,
			 Reader reader,long length)
		throws SQLException
	{
		throw new SQLFeatureNotSupportedException
			( this.getClass()
			  + ".setNClob( int, Reader, long ) not "
			  + "implemented yet.",
			  "0A000" );

	}
	
	@Override
	public void setBlob(int parameterIndex,
			    InputStream inputStream)
		throws SQLException
	{
		throw new SQLFeatureNotSupportedException
			( this.getClass()
			  + ".setBlob( int, InputStream ) not "
			  + "implemented yet.",
			  "0A000" );
	}

	@Override
	public void setBlob(int parameterIndex,
			    InputStream inputStream,long length)
		throws SQLException
	{
		throw new SQLFeatureNotSupportedException
			( this.getClass()
			  + ".setBlob( int, InputStream, long ) not "
			  + "implemented yet.",
			  "0A000" );

	}
	
	@Override
	public void setClob(int parameterIndex,
			    Reader reader)
		throws SQLException
	{
		throw new SQLFeatureNotSupportedException
			( this.getClass()
			  + ".setClob( int, Reader ) not implemented yet.",
			  "0A000" );

	}

	@Override
	public void setClob(int parameterIndex,
			    Reader reader,long length)
		throws SQLException
	{
		throw new SQLFeatureNotSupportedException
			( this.getClass()
			  + ".setClob( int, Reader, long ) not "
			  + "implemented yet.",
			  "0A000" );

	}
	
	@Override
	public void setNCharacterStream(int parameterIndex,
					Reader value)
	    throws SQLException
	{
		throw new SQLFeatureNotSupportedException
			( this.getClass()
			  + ".setNCharacterStream( int, Reader ) not "
			  + "implemented yet.",
			  "0A000" );

	}

	@Override
	public void setNCharacterStream(int parameterIndex,
					Reader value,long length)
		throws SQLException
	{
		throw new SQLFeatureNotSupportedException
			( this.getClass()
			  + ".setNCharacterStream( int, Reader, long ) not "
			  + "implemented yet.",
			  "0A000" );

	}
	
	@Override
	public void setCharacterStream(int parameterIndex,
				       Reader reader)
		throws SQLException
	{
		throw new SQLFeatureNotSupportedException
			( this.getClass()
			  + ".setCharacterStream( int, Reader ) not "
			  + "implemented yet.",
			  "0A000" );

	}

	@Override
	public void setCharacterStream(int parameterIndex,
				       Reader reader, long length)
		throws SQLException
	{
		throw new SQLFeatureNotSupportedException
			( this.getClass()
			  + ".setCharacterStream( int, Reader, long ) not "
			  + "implemented yet.",
			  "0A000" );

	}
	
	@Override
	public void setBinaryStream(int parameterIndex,
				    InputStream x)
		throws SQLException
	{
		throw new SQLFeatureNotSupportedException
			( this.getClass()
			  + ".setBinaryStream( int, InputStream ) not "
			  + "implemented yet.",
			  "0A000" );

	}

	@Override
	public void setBinaryStream(int parameterIndex,
				    InputStream x, long length)
		throws SQLException
	{
		throw new SQLFeatureNotSupportedException
			( this.getClass()
			  + ".setBinaryStream( int, InputStream, long ) not "
			  + "implemented yet.",
			  "0A000" );

	}
	
	@Override
	public void setAsciiStream(int parameterIndex,
				   InputStream x)
                    throws SQLException
	{
		throw new SQLFeatureNotSupportedException
			( this.getClass()
			  + ".setAsciiStream( int, InputStream ) not "
			  + "implemented yet.",
			  "0A000" );

	}
	
	@Override
	public void setAsciiStream(int parameterIndex,
				   InputStream x,long length)
		throws SQLException
	{
		throw new SQLFeatureNotSupportedException
			( this.getClass()
			  + ".setAsciiStream( int, InputStream, long ) not "
			  + "implemented yet.",
			  "0A000" );

	}

	@Override
	public void setNString(int parameterIndex,
			       String value)
                throws SQLException
	{
		throw new SQLFeatureNotSupportedException
			( this.getClass()
			  + ".setNString( int, String ) not implemented yet.",
			  "0A000" );
	}
	
	@Override
	public void setRowId(int parameterIndex,
			     RowId x)
		throws SQLException
	{
		throw new SQLFeatureNotSupportedException
			( this.getClass()
			  + ".setRowId( int, RowId ) not implemented yet.",
			  "0A000" );
	}
}<|MERGE_RESOLUTION|>--- conflicted
+++ resolved
@@ -572,13 +572,8 @@
 	// long as that's an allowed behavior by the JDBC spec.
 	// ************************************************************
 
-<<<<<<< HEAD
-	public void setSQLXML(int parameterIndex,
-               SQLXML xmlObject)
-=======
 	@Override
 	public void setSQLXML(int parameterIndex, SQLXML xmlObject)
->>>>>>> c6474ebf
 		throws SQLException
 	{
 	    setObject(parameterIndex, xmlObject, Types.SQLXML);
